// Copyright (c) 2011-2015 The Bitcoin Core developers
// Distributed under the MIT software license, see the accompanying
// file COPYING or http://www.opensource.org/licenses/mit-license.php.

#ifndef BITCOIN_QT_WALLETVIEW_H
#define BITCOIN_QT_WALLETVIEW_H

#include "amount.h"

#include <QStackedWidget>

class BitcoinGUI;
class ClientModel;
class OverviewPage;
class PlatformStyle;
class ReceiveCoinsDialog;
class SendCoinsDialog;
class SendCoinsRecipient;
class TransactionView;
class WalletModel;
class AddressBookPage;

QT_BEGIN_NAMESPACE
class QLabel;
class QModelIndex;
class QProgressDialog;
QT_END_NAMESPACE

/*
  WalletView class. This class represents the view to a single wallet.
  It was added to support multiple wallet functionality. Each wallet gets its own WalletView instance.
  It communicates with both the client and the wallet models to give the user an up-to-date view of the
  current core state.
*/
class WalletView : public QStackedWidget
{
    Q_OBJECT

public:
    explicit WalletView(const PlatformStyle *platformStyle, QWidget *parent);
    ~WalletView();

    void setBitcoinGUI(BitcoinGUI *gui);
    /** Set the client model.
        The client model represents the part of the core that communicates with the P2P network, and is wallet-agnostic.
    */
    void setClientModel(ClientModel *clientModel);
    /** Set the wallet model.
        The wallet model represents a bitcoin wallet, and offers access to the list of transactions, address book and sending
        functionality.
    */
    void setWalletModel(WalletModel *walletModel);

    bool handlePaymentRequest(const SendCoinsRecipient& recipient);

    void showOutOfSyncWarning(bool fShow);

private:
    ClientModel *clientModel;
    WalletModel *walletModel;

    OverviewPage *overviewPage;
    QWidget *transactionsPage;
    ReceiveCoinsDialog *receiveCoinsPage;
    SendCoinsDialog *sendCoinsPage;
    AddressBookPage *usedSendingAddressesPage;
    AddressBookPage *usedReceivingAddressesPage;

    TransactionView *transactionView;

    QProgressDialog *progressDialog;
<<<<<<< HEAD
    QLabel *transactionSum;
=======
    const PlatformStyle *platformStyle;
>>>>>>> 86755bc8

public Q_SLOTS:
    /** Switch to overview (home) page */
    void gotoOverviewPage();
    /** Switch to history (transactions) page */
    void gotoHistoryPage();
    /** Switch to receive coins page */
    void gotoReceiveCoinsPage();
    /** Switch to send coins page */
    void gotoSendCoinsPage(QString addr = "");

    /** Show Sign/Verify Message dialog and switch to sign message tab */
    void gotoSignMessageTab(QString addr = "");
    /** Show Sign/Verify Message dialog and switch to verify message tab */
    void gotoVerifyMessageTab(QString addr = "");

    /** Show incoming transaction notification for new transactions.

        The new items are those between start and end inclusive, under the given parent item.
    */
    void processNewTransaction(const QModelIndex& parent, int start, int /*end*/);
    /** Encrypt the wallet */
    void encryptWallet(bool status);
    /** Backup the wallet */
    void backupWallet();
    /** Change encrypted wallet passphrase */
    void changePassphrase();
    /** Ask for passphrase to unlock wallet temporarily */
    void unlockWallet();
    /** Lock wallet */
    void lockWallet();

    /** Show used sending addresses */
    void usedSendingAddresses();
    /** Show used receiving addresses */
    void usedReceivingAddresses();

    /** Re-emit encryption status signal */
    void updateEncryptionStatus();

    /** Show progress dialog e.g. for rescan */
    void showProgress(const QString &title, int nProgress);

<<<<<<< HEAD
    /** Update selected DASH amount from transactionview */
    void trxAmount(QString amount);

signals:
=======
Q_SIGNALS:
>>>>>>> 86755bc8
    /** Signal that we want to show the main window */
    void showNormalIfMinimized();
    /**  Fired when a message should be reported to the user */
    void message(const QString &title, const QString &message, unsigned int style);
    /** Encryption status of wallet changed */
    void encryptionStatusChanged(int status);
    /** Notify that a new transaction appeared */
    void incomingTransaction(const QString& date, int unit, const CAmount& amount, const QString& type, const QString& address, const QString& label);
};

#endif // BITCOIN_QT_WALLETVIEW_H<|MERGE_RESOLUTION|>--- conflicted
+++ resolved
@@ -69,11 +69,8 @@
     TransactionView *transactionView;
 
     QProgressDialog *progressDialog;
-<<<<<<< HEAD
     QLabel *transactionSum;
-=======
     const PlatformStyle *platformStyle;
->>>>>>> 86755bc8
 
 public Q_SLOTS:
     /** Switch to overview (home) page */
@@ -117,14 +114,10 @@
     /** Show progress dialog e.g. for rescan */
     void showProgress(const QString &title, int nProgress);
 
-<<<<<<< HEAD
     /** Update selected DASH amount from transactionview */
     void trxAmount(QString amount);
 
-signals:
-=======
 Q_SIGNALS:
->>>>>>> 86755bc8
     /** Signal that we want to show the main window */
     void showNormalIfMinimized();
     /**  Fired when a message should be reported to the user */
