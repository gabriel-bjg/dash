<?xml version="1.0" encoding="utf-8"?>
<!DOCTYPE TS>
<TS version="2.1" language="cmn">
<context>
    <name>AboutDialog</name>
    <message>
        <location filename="../forms/ui_aboutdialog.h" line="129"/>
        <source>About Dash Core</source>
        <translation>关于达世币核心</translation>
    </message>
    <message>
        <location filename="../forms/ui_aboutdialog.h" line="130"/>
        <source>&lt;b&gt;Dash Core&lt;/b&gt; version</source>
        <translation>&lt;b&gt;达世币核心&lt;/b&gt; 版本</translation>
    </message>
    <message>
        <location filename="../forms/ui_aboutdialog.h" line="131"/>
        <source>Copyright &amp;copy; 2009-2014 The Bitcoin Core developers.
Copyright &amp;copy; 2014-YYYY The Dash Core developers.</source>
        <translation>版权 &amp;copy; 2009-2014 比特币核心的开发者。
版权 &amp;copy; 达世币核心的开发者。</translation>
    </message>
    <message>
        <location filename="../forms/ui_aboutdialog.h" line="133"/>
        <source>
This is experimental software.

Distributed under the MIT/X11 software license, see the accompanying file COPYING or http://www.opensource.org/licenses/mit-license.php.

This product includes software developed by the OpenSSL Project for use in the OpenSSL Toolkit (http://www.openssl.org/) and cryptographic software written by Eric Young (eay@cryptsoft.com) and UPnP software written by Thomas Bernard.</source>
        <translation>
This is experimental software.

Distributed under the MIT/X11 software license, see the accompanying file COPYING or http://www.opensource.org/licenses/mit-license.php.

This product includes software developed by the OpenSSL Project for use in the OpenSSL Toolkit (http://www.openssl.org/) and cryptographic software written by Eric Young (eay@cryptsoft.com) and UPnP software written by Thomas Bernard.</translation>
    </message>
    <message>
        <source>Copyright</source>
        <translation type="vanished">版权</translation>
    </message>
    <message>
        <source>The Bitcoin Core developers</source>
        <translation type="vanished">Bitcoin Core 的开发者</translation>
    </message>
    <message>
        <source>The Dash Core developers</source>
<<<<<<< HEAD
        <translation type="vanished">暗黑币核心开发人员</translation>
=======
        <translation>达世币核心开发人员</translation>
>>>>>>> b2f895ee
    </message>
    <message>
        <source>(%1-bit)</source>
        <translation type="vanished">(%1 位)</translation>
    </message>
</context>
<context>
    <name>AddressBookPage</name>
    <message>
        <source>Double-click to edit address or label</source>
        <translation type="vanished">双击编辑地址或标签</translation>
    </message>
    <message>
        <location filename="../forms/addressbookpage.ui" line="30"/>
        <source>Right-click to edit address or label</source>
        <translation type="unfinished"></translation>
    </message>
    <message>
        <location filename="../forms/addressbookpage.ui" line="57"/>
        <source>Create a new address</source>
        <translation>创建新地址</translation>
    </message>
    <message>
        <location filename="../forms/addressbookpage.ui" line="60"/>
        <source>&amp;New</source>
        <translation>新建(&amp;N)</translation>
    </message>
    <message>
        <location filename="../forms/addressbookpage.ui" line="74"/>
        <source>Copy the currently selected address to the system clipboard</source>
        <translation>复制当前选中的地址到系统剪贴板</translation>
    </message>
    <message>
        <location filename="../forms/addressbookpage.ui" line="77"/>
        <source>&amp;Copy</source>
        <translation>复制(&amp;C)</translation>
    </message>
    <message>
        <location filename="../forms/addressbookpage.ui" line="91"/>
        <source>Delete the currently selected address from the list</source>
        <translation>从列表中删除选中的地址</translation>
    </message>
    <message>
        <location filename="../forms/addressbookpage.ui" line="94"/>
        <source>&amp;Delete</source>
        <translation>删除(&amp;D)</translation>
    </message>
    <message>
        <location filename="../forms/addressbookpage.ui" line="121"/>
        <source>Export the data in the current tab to a file</source>
        <translation>导出当前数据到文件</translation>
    </message>
    <message>
        <location filename="../forms/addressbookpage.ui" line="124"/>
        <source>&amp;Export</source>
        <translation>导出(&amp;E)</translation>
    </message>
    <message>
        <location filename="../forms/addressbookpage.ui" line="144"/>
        <source>C&amp;lose</source>
        <translation>关闭(&amp;C)</translation>
    </message>
    <message>
        <location filename="../addressbookpage.cpp" line="45"/>
        <source>Choose the address to send coins to</source>
        <translation>选择发款地址</translation>
    </message>
    <message>
        <location filename="../addressbookpage.cpp" line="46"/>
        <source>Choose the address to receive coins with</source>
        <translation>选择收款地址</translation>
    </message>
    <message>
        <location filename="../addressbookpage.cpp" line="51"/>
        <source>C&amp;hoose</source>
        <translation>选择(&amp;H)</translation>
    </message>
    <message>
        <location filename="../addressbookpage.cpp" line="57"/>
        <source>Sending addresses</source>
        <translation>正在发送地址</translation>
    </message>
    <message>
        <location filename="../addressbookpage.cpp" line="58"/>
        <source>Receiving addresses</source>
        <translation>正在接收地址</translation>
    </message>
    <message>
        <location filename="../addressbookpage.cpp" line="65"/>
        <source>These are your Dash addresses for sending payments. Always check the amount and the receiving address before sending coins.</source>
        <translation>这些是你要付款过去的达世币地址。在付款之前，务必要检查金额和收款地址是否正确。</translation>
    </message>
    <message>
        <location filename="../addressbookpage.cpp" line="69"/>
        <source>These are your Dash addresses for receiving payments. It is recommended to use a new receiving address for each transaction.</source>
        <translation>这些是你用来收款的达世币地址。建议在每次交易时，都使用一个新的收款地址。</translation>
    </message>
    <message>
        <location filename="../addressbookpage.cpp" line="75"/>
        <source>&amp;Copy Address</source>
        <translation>复制地址(&amp;C)</translation>
    </message>
    <message>
        <location filename="../addressbookpage.cpp" line="76"/>
        <source>Copy &amp;Label</source>
        <translation>复制标签(&amp;L)</translation>
    </message>
    <message>
        <location filename="../addressbookpage.cpp" line="77"/>
        <source>&amp;Edit</source>
        <translation>编辑(&amp;E)</translation>
    </message>
    <message>
        <location filename="../addressbookpage.cpp" line="271"/>
        <source>Export Address List</source>
        <translation>导出地址列表</translation>
    </message>
    <message>
        <location filename="../addressbookpage.cpp" line="272"/>
        <source>Comma separated file (*.csv)</source>
        <translation>逗号分隔文件 (*.csv)</translation>
    </message>
    <message>
        <location filename="../addressbookpage.cpp" line="285"/>
        <source>Exporting Failed</source>
        <translation>导出失败</translation>
    </message>
    <message>
        <location filename="../addressbookpage.cpp" line="286"/>
        <source>There was an error trying to save the address list to %1. Please try again.</source>
        <translation type="unfinished"></translation>
    </message>
    <message>
        <source>There was an error trying to save the address list to %1.</source>
        <translation type="vanished">地址列表保存至 %1 时发生错误。</translation>
    </message>
</context>
<context>
    <name>AddressTableModel</name>
    <message>
        <location filename="../addresstablemodel.cpp" line="169"/>
        <source>Label</source>
        <translation>标签</translation>
    </message>
    <message>
        <location filename="../addresstablemodel.cpp" line="169"/>
        <source>Address</source>
        <translation>地址</translation>
    </message>
    <message>
        <location filename="../addresstablemodel.cpp" line="205"/>
        <source>(no label)</source>
        <translation>(没有标签)</translation>
    </message>
</context>
<context>
    <name>AskPassphraseDialog</name>
    <message>
        <location filename="../forms/askpassphrasedialog.ui" line="26"/>
        <source>Passphrase Dialog</source>
        <translation>密码对话框</translation>
    </message>
    <message>
        <location filename="../forms/askpassphrasedialog.ui" line="56"/>
        <source>Enter passphrase</source>
        <translation>输入密码</translation>
    </message>
    <message>
        <location filename="../forms/askpassphrasedialog.ui" line="70"/>
        <source>New passphrase</source>
        <translation>新密码</translation>
    </message>
    <message>
        <location filename="../forms/askpassphrasedialog.ui" line="84"/>
        <source>Repeat new passphrase</source>
        <translation>重复新密码</translation>
    </message>
    <message>
        <location filename="../forms/askpassphrasedialog.ui" line="117"/>
        <source>Serves to disable the trivial sendmoney when OS account compromised. Provides no real security.</source>
        <translation>当OS帐号被盗就禁止发送币。这并不提供真正的安全性。</translation>
    </message>
    <message>
        <location filename="../forms/askpassphrasedialog.ui" line="120"/>
        <source>For anonymization only</source>
        <translation>只为匿名处理</translation>
    </message>
    <message>
        <source>Enter the new passphrase to the wallet.&lt;br/&gt;Please use a passphrase of &lt;b&gt;10 or more random characters&lt;/b&gt;, or &lt;b&gt;eight or more words&lt;/b&gt;.</source>
        <translation type="vanished">输入钱包的新密码。&lt;br/&gt;使用的密码请至少包含&lt;b&gt;10个以上随机字符&lt;/&gt;，或者是&lt;b&gt;8个以上的单词&lt;/b&gt;。</translation>
    </message>
    <message>
        <location filename="../askpassphrasedialog.cpp" line="43"/>
        <source>Enter the new passphrase to the wallet.&lt;br/&gt;Please use a passphrase of &lt;b&gt;ten or more random characters&lt;/b&gt;, or &lt;b&gt;eight or more words&lt;/b&gt;.</source>
        <translation type="unfinished"></translation>
    </message>
    <message>
        <location filename="../askpassphrasedialog.cpp" line="46"/>
        <source>Encrypt wallet</source>
        <translation>加密钱包</translation>
    </message>
    <message>
        <location filename="../askpassphrasedialog.cpp" line="52"/>
        <source>This operation needs your wallet passphrase to unlock the wallet.</source>
        <translation>此操作需要您首先使用密码解锁该钱包。</translation>
    </message>
    <message>
        <location filename="../askpassphrasedialog.cpp" line="57"/>
        <source>Unlock wallet</source>
        <translation>解锁钱包</translation>
    </message>
    <message>
        <location filename="../askpassphrasedialog.cpp" line="60"/>
        <source>This operation needs your wallet passphrase to decrypt the wallet.</source>
        <translation>该操作需要您首先使用密码解密钱包。</translation>
    </message>
    <message>
        <location filename="../askpassphrasedialog.cpp" line="65"/>
        <source>Decrypt wallet</source>
        <translation>解密钱包</translation>
    </message>
    <message>
        <location filename="../askpassphrasedialog.cpp" line="68"/>
        <source>Change passphrase</source>
        <translation>更改密码</translation>
    </message>
    <message>
        <location filename="../askpassphrasedialog.cpp" line="69"/>
        <source>Enter the old and new passphrase to the wallet.</source>
        <translation>请输入该钱包的旧密码与新密码。</translation>
    </message>
    <message>
        <location filename="../askpassphrasedialog.cpp" line="115"/>
        <source>Confirm wallet encryption</source>
        <translation>确认加密钱包</translation>
    </message>
    <message>
        <location filename="../askpassphrasedialog.cpp" line="116"/>
        <source>Warning: If you encrypt your wallet and lose your passphrase, you will &lt;b&gt;LOSE ALL OF YOUR DASH&lt;/b&gt;!</source>
        <translation>警告:如果把钱包加​​密后又忘记密码，你就会从此&lt;b&gt;失去所有的达世币了&lt;/b&gt;!</translation>
    </message>
    <message>
        <location filename="../askpassphrasedialog.cpp" line="116"/>
        <source>Are you sure you wish to encrypt your wallet?</source>
        <translation>您确定需要为钱包加密吗？</translation>
    </message>
    <message>
        <location filename="../askpassphrasedialog.cpp" line="125"/>
        <location filename="../askpassphrasedialog.cpp" line="184"/>
        <source>Wallet encrypted</source>
        <translation>钱包已加密</translation>
    </message>
    <message>
        <location filename="../askpassphrasedialog.cpp" line="127"/>
        <source>Dash will close now to finish the encryption process. Remember that encrypting your wallet cannot fully protect your dashs from being stolen by malware infecting your computer.</source>
        <translation>达世币软体现在要关闭，以完成加密过程。请注意，加密钱包不能完全防止恶意软件入侵你的电脑盗取你的达世币。</translation>
    </message>
    <message>
        <location filename="../askpassphrasedialog.cpp" line="131"/>
        <source>IMPORTANT: Any previous backups you have made of your wallet file should be replaced with the newly generated, encrypted wallet file. For security reasons, previous backups of the unencrypted wallet file will become useless as soon as you start using the new, encrypted wallet.</source>
        <translation>重要提示：您以前备份的钱包文件应该替换成最新生成的加密钱包文件（重新备份）。从安全性上考虑，您以前备份的未加密的钱包文件，在您使用新的加密钱包后将无效，请重新备份。</translation>
    </message>
    <message>
        <location filename="../askpassphrasedialog.cpp" line="140"/>
        <location filename="../askpassphrasedialog.cpp" line="147"/>
        <location filename="../askpassphrasedialog.cpp" line="190"/>
        <location filename="../askpassphrasedialog.cpp" line="196"/>
        <source>Wallet encryption failed</source>
        <translation>钱包加密失败</translation>
    </message>
    <message>
        <location filename="../askpassphrasedialog.cpp" line="141"/>
        <source>Wallet encryption failed due to an internal error. Your wallet was not encrypted.</source>
        <translation>由于一个本地错误，加密钱包的操作已经失败。您的钱包没能被加密。</translation>
    </message>
    <message>
        <location filename="../askpassphrasedialog.cpp" line="148"/>
        <location filename="../askpassphrasedialog.cpp" line="197"/>
        <source>The supplied passphrases do not match.</source>
        <translation>密码不匹配。</translation>
    </message>
    <message>
        <location filename="../askpassphrasedialog.cpp" line="160"/>
        <source>Wallet unlock failed</source>
        <translation>钱包解锁失败</translation>
    </message>
    <message>
        <location filename="../askpassphrasedialog.cpp" line="161"/>
        <location filename="../askpassphrasedialog.cpp" line="172"/>
        <location filename="../askpassphrasedialog.cpp" line="191"/>
        <source>The passphrase entered for the wallet decryption was incorrect.</source>
        <translation>用于解密钱包的密码不正确。</translation>
    </message>
    <message>
        <location filename="../askpassphrasedialog.cpp" line="171"/>
        <source>Wallet decryption failed</source>
        <translation>钱包解密失败。</translation>
    </message>
    <message>
        <location filename="../askpassphrasedialog.cpp" line="185"/>
        <source>Wallet passphrase was successfully changed.</source>
        <translation>修改钱包密码成功。</translation>
    </message>
    <message>
        <location filename="../askpassphrasedialog.cpp" line="233"/>
        <location filename="../askpassphrasedialog.cpp" line="257"/>
        <source>Warning: The Caps Lock key is on!</source>
        <translation>警告：大写锁定键处于打开状态！</translation>
    </message>
</context>
<context>
    <name>BitcoinGUI</name>
    <message>
        <location filename="../bitcoingui.cpp" line="107"/>
        <source>Dash Core</source>
        <translation>达世币核心</translation>
    </message>
    <message>
        <location filename="../bitcoingui.cpp" line="116"/>
        <source>Wallet</source>
        <translation>钱包</translation>
    </message>
    <message>
        <location filename="../bitcoingui.cpp" line="118"/>
        <source>Node</source>
        <translation>节点</translation>
    </message>
    <message>
        <source>[testnet]</source>
        <translation type="vanished">[测试网络]</translation>
    </message>
    <message>
        <location filename="../bitcoingui.cpp" line="249"/>
        <source>&amp;Overview</source>
        <translation>概况(&amp;O)</translation>
    </message>
    <message>
        <location filename="../bitcoingui.cpp" line="250"/>
        <source>Show general overview of wallet</source>
        <translation>显示钱包概况</translation>
    </message>
    <message>
        <location filename="../bitcoingui.cpp" line="260"/>
        <source>&amp;Send</source>
        <translation>发送(&amp;S)</translation>
    </message>
    <message>
        <location filename="../bitcoingui.cpp" line="261"/>
        <source>Send coins to a Dash address</source>
        <translation>发送币至达世币地址</translation>
    </message>
    <message>
        <location filename="../bitcoingui.cpp" line="271"/>
        <source>&amp;Receive</source>
        <translation>接收(&amp;R)</translation>
    </message>
    <message>
        <location filename="../bitcoingui.cpp" line="272"/>
        <source>Request payments (generates QR codes and dash: URIs)</source>
        <translation>要求付款(生成二维码和达世币付款协议的URI)</translation>
    </message>
    <message>
        <location filename="../bitcoingui.cpp" line="282"/>
        <source>&amp;Transactions</source>
        <translation>交易记录(&amp;T)</translation>
    </message>
    <message>
        <location filename="../bitcoingui.cpp" line="283"/>
        <source>Browse transaction history</source>
        <translation>查看交易历史</translation>
    </message>
    <message>
        <location filename="../bitcoingui.cpp" line="306"/>
        <source>E&amp;xit</source>
        <translation>退出(&amp;X)</translation>
    </message>
    <message>
        <location filename="../bitcoingui.cpp" line="307"/>
        <source>Quit application</source>
        <translation>退出程序</translation>
    </message>
    <message>
        <location filename="../bitcoingui.cpp" line="310"/>
        <source>&amp;About Dash Core</source>
        <translation>关于达世币核心</translation>
    </message>
    <message>
        <source>Show information about Dash</source>
        <translation type="vanished">显示达世币的相关资讯</translation>
    </message>
    <message>
        <location filename="../bitcoingui.cpp" line="311"/>
        <source>Show information about Dash Core</source>
        <translation type="unfinished"></translation>
    </message>
    <message>
        <location filename="../bitcoingui.cpp" line="314"/>
        <location filename="../bitcoingui.cpp" line="316"/>
        <source>About &amp;Qt</source>
        <translation>关于 &amp;Qt</translation>
    </message>
    <message>
        <location filename="../bitcoingui.cpp" line="318"/>
        <source>Show information about Qt</source>
        <translation>显示 Qt 相关信息</translation>
    </message>
    <message>
        <location filename="../bitcoingui.cpp" line="320"/>
        <source>&amp;Options...</source>
        <translation>选项(&amp;O)...</translation>
    </message>
    <message>
        <location filename="../bitcoingui.cpp" line="321"/>
        <source>Modify configuration options for Dash</source>
        <translation>修改达世币配置选项</translation>
    </message>
    <message>
        <location filename="../bitcoingui.cpp" line="323"/>
        <source>&amp;Show / Hide</source>
        <translation>显示 / 隐藏(&amp;S)</translation>
    </message>
    <message>
        <location filename="../bitcoingui.cpp" line="324"/>
        <source>Show or hide the main Window</source>
        <translation>显示或隐藏主窗口</translation>
    </message>
    <message>
        <location filename="../bitcoingui.cpp" line="326"/>
        <source>&amp;Encrypt Wallet...</source>
        <translation>加密钱包(&amp;E)...</translation>
    </message>
    <message>
        <location filename="../bitcoingui.cpp" line="327"/>
        <source>Encrypt the private keys that belong to your wallet</source>
        <translation>对钱包中的私钥加密</translation>
    </message>
    <message>
        <location filename="../bitcoingui.cpp" line="329"/>
        <source>&amp;Backup Wallet...</source>
        <translation>备份钱包(&amp;B)...</translation>
    </message>
    <message>
        <location filename="../bitcoingui.cpp" line="330"/>
        <source>Backup wallet to another location</source>
        <translation>备份钱包到其他文件夹</translation>
    </message>
    <message>
        <location filename="../bitcoingui.cpp" line="331"/>
        <source>&amp;Change Passphrase...</source>
        <translation>更改密码(&amp;C)...</translation>
    </message>
    <message>
        <location filename="../bitcoingui.cpp" line="332"/>
        <source>Change the passphrase used for wallet encryption</source>
        <translation>更改钱包加密口令</translation>
    </message>
    <message>
        <location filename="../bitcoingui.cpp" line="333"/>
        <source>&amp;Unlock Wallet...</source>
        <translation>&amp;解锁钱包</translation>
    </message>
    <message>
        <location filename="../bitcoingui.cpp" line="334"/>
        <source>Unlock wallet</source>
        <translation>解锁钱包</translation>
    </message>
    <message>
        <location filename="../bitcoingui.cpp" line="335"/>
        <source>&amp;Lock Wallet</source>
        <translation>&amp;锁定钱包</translation>
    </message>
    <message>
        <location filename="../bitcoingui.cpp" line="336"/>
        <source>Sign &amp;message...</source>
        <translation>消息签名(&amp;M)...</translation>
    </message>
    <message>
        <location filename="../bitcoingui.cpp" line="337"/>
        <source>Sign messages with your Dash addresses to prove you own them</source>
        <translation>用达世币地址签署讯息来证明地址是你的</translation>
    </message>
    <message>
        <location filename="../bitcoingui.cpp" line="338"/>
        <source>&amp;Verify message...</source>
        <translation>验证消息(&amp;V)...</translation>
    </message>
    <message>
        <location filename="../bitcoingui.cpp" line="339"/>
        <source>Verify messages to ensure they were signed with specified Dash addresses</source>
        <translation>验证讯息是用来确定讯息是用指定的达世币地址签署的</translation>
    </message>
    <message>
        <location filename="../bitcoingui.cpp" line="341"/>
        <source>&amp;Information</source>
        <translation>信息(&amp;I)</translation>
    </message>
    <message>
        <location filename="../bitcoingui.cpp" line="342"/>
        <source>Show diagnostic information</source>
        <translation>显示诊断信息</translation>
    </message>
    <message>
        <location filename="../bitcoingui.cpp" line="343"/>
        <source>&amp;Debug console</source>
        <translation>除错控制台</translation>
    </message>
    <message>
        <location filename="../bitcoingui.cpp" line="344"/>
        <source>Open debugging console</source>
        <translation>开启除错控制台</translation>
    </message>
    <message>
        <location filename="../bitcoingui.cpp" line="345"/>
        <source>&amp;Network Monitor</source>
        <translation>&amp;网络监控器</translation>
    </message>
    <message>
        <location filename="../bitcoingui.cpp" line="346"/>
        <source>Show network monitor</source>
        <translation>显示网络监控器</translation>
    </message>
    <message>
        <location filename="../bitcoingui.cpp" line="347"/>
        <source>Open &amp;Configuration File</source>
        <translation type="unfinished"></translation>
    </message>
    <message>
        <location filename="../bitcoingui.cpp" line="348"/>
        <source>Open configuration file</source>
        <translation type="unfinished"></translation>
    </message>
    <message>
        <location filename="../bitcoingui.cpp" line="350"/>
        <source>&amp;Sending addresses...</source>
        <translation>&amp;付款地址 </translation>
    </message>
    <message>
        <location filename="../bitcoingui.cpp" line="351"/>
        <source>Show the list of used sending addresses and labels</source>
        <translation>显示用过的发送地址和标签的列表</translation>
    </message>
    <message>
        <location filename="../bitcoingui.cpp" line="352"/>
        <source>&amp;Receiving addresses...</source>
        <translation>&amp;收款地址</translation>
    </message>
    <message>
        <location filename="../bitcoingui.cpp" line="353"/>
        <source>Show the list of used receiving addresses and labels</source>
        <translation>显示用过的接收地址和标签的列表</translation>
    </message>
    <message>
        <location filename="../bitcoingui.cpp" line="355"/>
        <source>Open &amp;URI...</source>
        <translation>打开 &amp;URI...</translation>
    </message>
    <message>
        <location filename="../bitcoingui.cpp" line="356"/>
        <source>Open a dash: URI or payment request</source>
        <translation>打开达世币：网页或付款请求</translation>
    </message>
    <message>
        <location filename="../bitcoingui.cpp" line="358"/>
        <source>&amp;Command-line options</source>
        <translation>&amp;命令行 选项</translation>
    </message>
    <message>
        <location filename="../bitcoingui.cpp" line="360"/>
        <source>Show the Bitcoin Core help message to get a list with possible Dash command-line options</source>
        <translation type="unfinished"></translation>
    </message>
    <message>
        <location filename="../bitcoingui.cpp" line="550"/>
        <source>Dash Core client</source>
        <translation type="unfinished"></translation>
    </message>
    <message numerus="yes">
        <location filename="../bitcoingui.cpp" line="727"/>
        <source>Processed %n blocks of transaction history.</source>
        <translation type="unfinished">
            <numerusform></numerusform>
        </translation>
    </message>
    <message>
        <source>Show the Dash Core help message to get a list with possible Dash command-line options</source>
        <translation type="vanished">打开达世币核心帮助信息取得可使用的命令行列表</translation>
    </message>
    <message>
        <location filename="../bitcoingui.cpp" line="396"/>
        <source>&amp;File</source>
        <translation>文件(&amp;F)</translation>
    </message>
    <message>
        <location filename="../bitcoingui.cpp" line="410"/>
        <source>&amp;Settings</source>
        <translation>设置(&amp;S)</translation>
    </message>
    <message>
        <location filename="../bitcoingui.cpp" line="423"/>
        <source>&amp;Tools</source>
        <translation>工具</translation>
    </message>
    <message>
        <location filename="../bitcoingui.cpp" line="430"/>
        <source>&amp;Help</source>
        <translation>帮助(&amp;H)</translation>
    </message>
    <message>
        <location filename="../bitcoingui.cpp" line="441"/>
        <source>Tabs toolbar</source>
        <translation>分页工具栏</translation>
    </message>
    <message>
        <source>Dash client</source>
        <translation type="vanished">达世币客户端</translation>
    </message>
    <message numerus="yes">
        <location filename="../bitcoingui.cpp" line="692"/>
        <source>%n active connection(s) to Dash network</source>
        <translation>
            <numerusform>%n 已连接至达世币网络</numerusform>
        </translation>
    </message>
    <message>
        <location filename="../bitcoingui.cpp" line="707"/>
        <source>Synchronizing with network...</source>
        <translation>正在与网络同步...</translation>
    </message>
    <message>
        <location filename="../bitcoingui.cpp" line="710"/>
        <source>Importing blocks from disk...</source>
        <translation>正在从磁盘导入数据块...</translation>
    </message>
    <message>
        <location filename="../bitcoingui.cpp" line="713"/>
        <source>Reindexing blocks on disk...</source>
        <translation>正在为数据块建立索引...</translation>
    </message>
    <message>
        <location filename="../bitcoingui.cpp" line="717"/>
        <source>No block source available...</source>
        <translation>沒有可用的区块来源...</translation>
    </message>
    <message>
        <source>Processed %1 blocks of transaction history.</source>
        <translation type="vanished">已处理 %1 个交易历史数据块。</translation>
    </message>
    <message>
        <location filename="../bitcoingui.cpp" line="732"/>
        <source>Up to date</source>
        <translation>已是最新</translation>
    </message>
    <message numerus="yes">
        <location filename="../bitcoingui.cpp" line="753"/>
        <source>%n hour(s)</source>
        <translation>
            <numerusform>%n 个小时</numerusform>
        </translation>
    </message>
    <message numerus="yes">
        <location filename="../bitcoingui.cpp" line="757"/>
        <source>%n day(s)</source>
        <translation>
            <numerusform>%n 天</numerusform>
        </translation>
    </message>
    <message numerus="yes">
        <location filename="../bitcoingui.cpp" line="761"/>
        <location filename="../bitcoingui.cpp" line="767"/>
        <source>%n week(s)</source>
        <translation>
            <numerusform>%n 个星期</numerusform>
        </translation>
    </message>
    <message>
        <location filename="../bitcoingui.cpp" line="767"/>
        <source>%1 and %2</source>
        <translation>%1 和 %2</translation>
    </message>
    <message numerus="yes">
        <location filename="../bitcoingui.cpp" line="767"/>
        <source>%n year(s)</source>
        <translation>
            <numerusform>%n 年</numerusform>
        </translation>
    </message>
    <message>
        <location filename="../bitcoingui.cpp" line="771"/>
        <source>%1 behind</source>
        <translation>落后 %1 </translation>
    </message>
    <message>
        <location filename="../bitcoingui.cpp" line="776"/>
        <source>Catching up...</source>
        <translation>更新中...</translation>
    </message>
    <message>
        <location filename="../bitcoingui.cpp" line="792"/>
        <source>Last received block was generated %1 ago.</source>
        <translation>最新收到的区块产生于 %1。</translation>
    </message>
    <message>
        <location filename="../bitcoingui.cpp" line="794"/>
        <source>Transactions after this will not yet be visible.</source>
        <translation>在此之后的交易尚未可见</translation>
    </message>
    <message>
        <location filename="../bitcoingui.cpp" line="807"/>
        <source>Dash</source>
        <translation>达世币</translation>
    </message>
    <message>
        <location filename="../bitcoingui.cpp" line="821"/>
        <source>Error</source>
        <translation>错误</translation>
    </message>
    <message>
        <location filename="../bitcoingui.cpp" line="824"/>
        <source>Warning</source>
        <translation>警告</translation>
    </message>
    <message>
        <location filename="../bitcoingui.cpp" line="827"/>
        <source>Information</source>
        <translation>信息</translation>
    </message>
    <message>
        <location filename="../bitcoingui.cpp" line="901"/>
        <source>Sent transaction</source>
        <translation>发送交易</translation>
    </message>
    <message>
        <location filename="../bitcoingui.cpp" line="901"/>
        <source>Incoming transaction</source>
        <translation>流入交易</translation>
    </message>
    <message>
        <location filename="../bitcoingui.cpp" line="902"/>
        <source>Date: %1
Amount: %2
Type: %3
Address: %4
</source>
        <translation>日期: %1
金额: %2
类别: %3
地址: %4
</translation>
    </message>
    <message>
        <location filename="../bitcoingui.cpp" line="972"/>
        <source>Wallet is &lt;b&gt;encrypted&lt;/b&gt; and currently &lt;b&gt;unlocked&lt;/b&gt;</source>
        <translation>钱包已被&lt;b&gt;加密&lt;/b&gt;，当前为&lt;b&gt;解锁&lt;/b&gt;状态</translation>
    </message>
    <message>
        <location filename="../bitcoingui.cpp" line="982"/>
        <source>Wallet is &lt;b&gt;encrypted&lt;/b&gt; and currently &lt;b&gt;unlocked&lt;/b&gt; for anonimization only</source>
        <translation>钱包已被&lt;b&gt;加密&lt;/b&gt;，当前由于匿名处理为&lt;b&gt;解锁&lt;/b&gt;状态</translation>
    </message>
    <message>
        <location filename="../bitcoingui.cpp" line="992"/>
        <source>Wallet is &lt;b&gt;encrypted&lt;/b&gt; and currently &lt;b&gt;locked&lt;/b&gt;</source>
        <translation>钱包已被&lt;b&gt;加密&lt;/b&gt;，当前为&lt;b&gt;锁定&lt;/b&gt;状态</translation>
    </message>
    <message>
        <location filename="../dash.cpp" line="478"/>
        <source>A fatal error occurred. Dash can no longer continue safely and will quit.</source>
        <translation>发生严重错误。达世币不能继续提供安全性，将退出。</translation>
    </message>
</context>
<context>
    <name>ClientModel</name>
    <message>
        <location filename="../clientmodel.cpp" line="171"/>
        <source>Network Alert</source>
        <translation>网络警报</translation>
    </message>
</context>
<context>
    <name>CoinControlDialog</name>
    <message>
        <source>Coin Control Address Selection</source>
        <translation type="vanished">选择交易源地址</translation>
    </message>
    <message>
        <location filename="../forms/coincontroldialog.ui" line="48"/>
        <source>Quantity:</source>
        <translation>总量：</translation>
    </message>
    <message>
        <location filename="../forms/coincontroldialog.ui" line="77"/>
        <source>Bytes:</source>
        <translation>字节：</translation>
    </message>
    <message>
        <location filename="../forms/coincontroldialog.ui" line="122"/>
        <source>Amount:</source>
        <translation>金额：</translation>
    </message>
    <message>
        <location filename="../forms/coincontroldialog.ui" line="151"/>
        <source>Priority:</source>
        <translation>优先级：</translation>
    </message>
    <message>
        <location filename="../forms/coincontroldialog.ui" line="196"/>
        <source>Fee:</source>
        <translation>费用：</translation>
    </message>
    <message>
        <source>Low Output:</source>
        <translation type="vanished">低输出</translation>
    </message>
    <message>
        <location filename="../forms/coincontroldialog.ui" line="14"/>
        <source>Coin Selection</source>
        <translation type="unfinished"></translation>
    </message>
    <message>
        <location filename="../forms/coincontroldialog.ui" line="228"/>
        <source>Dust:</source>
        <translation type="unfinished"></translation>
    </message>
    <message>
        <location filename="../forms/coincontroldialog.ui" line="276"/>
        <source>After Fee:</source>
        <translation>加上交易费用后:</translation>
    </message>
    <message>
        <location filename="../forms/coincontroldialog.ui" line="308"/>
        <source>Change:</source>
        <translation>变更 : </translation>
    </message>
    <message>
        <location filename="../forms/coincontroldialog.ui" line="364"/>
        <source>(un)select all</source>
        <translation>(不)全选</translation>
    </message>
    <message>
        <location filename="../forms/coincontroldialog.ui" line="380"/>
        <source>Tree mode</source>
        <translation>树状模式</translation>
    </message>
    <message>
        <location filename="../forms/coincontroldialog.ui" line="393"/>
        <source>List mode</source>
        <translation>列表模式</translation>
    </message>
    <message>
        <location filename="../forms/coincontroldialog.ui" line="403"/>
        <source>(1 locked)</source>
        <translation>(1 锁定)</translation>
    </message>
    <message>
        <location filename="../forms/coincontroldialog.ui" line="449"/>
        <source>Amount</source>
        <translation>金额</translation>
    </message>
    <message>
        <location filename="../forms/coincontroldialog.ui" line="454"/>
        <source>Received with label</source>
        <translation type="unfinished"></translation>
    </message>
    <message>
        <location filename="../forms/coincontroldialog.ui" line="459"/>
        <source>Received with address</source>
        <translation type="unfinished"></translation>
    </message>
    <message>
        <source>Label</source>
        <translation type="vanished">标签</translation>
    </message>
    <message>
        <source>Address</source>
        <translation type="vanished">地址</translation>
    </message>
    <message>
        <location filename="../forms/coincontroldialog.ui" line="464"/>
        <source>Darksend Rounds</source>
        <translation>匿名发送循环</translation>
    </message>
    <message>
        <location filename="../forms/coincontroldialog.ui" line="469"/>
        <source>Date</source>
        <translation>日期</translation>
    </message>
    <message>
        <location filename="../forms/coincontroldialog.ui" line="474"/>
        <source>Confirmations</source>
        <translation>确认</translation>
    </message>
    <message>
        <location filename="../forms/coincontroldialog.ui" line="477"/>
        <source>Confirmed</source>
        <translation>已确认</translation>
    </message>
    <message>
        <location filename="../forms/coincontroldialog.ui" line="482"/>
        <source>Priority</source>
        <translation>优先级</translation>
    </message>
    <message>
        <location filename="../coincontroldialog.cpp" line="49"/>
        <source>Copy address</source>
        <translation>复制地址</translation>
    </message>
    <message>
        <location filename="../coincontroldialog.cpp" line="50"/>
        <source>Copy label</source>
        <translation>复制标签</translation>
    </message>
    <message>
        <location filename="../coincontroldialog.cpp" line="51"/>
        <location filename="../coincontroldialog.cpp" line="77"/>
        <source>Copy amount</source>
        <translation>复制金额</translation>
    </message>
    <message>
        <location filename="../coincontroldialog.cpp" line="52"/>
        <source>Copy transaction ID</source>
        <translation>复制交易编号</translation>
    </message>
    <message>
        <location filename="../coincontroldialog.cpp" line="53"/>
        <source>Lock unspent</source>
        <translation>锁定未花费</translation>
    </message>
    <message>
        <location filename="../coincontroldialog.cpp" line="54"/>
        <source>Unlock unspent</source>
        <translation>解锁未花费</translation>
    </message>
    <message>
        <location filename="../coincontroldialog.cpp" line="76"/>
        <source>Copy quantity</source>
        <translation>复制金额</translation>
    </message>
    <message>
        <location filename="../coincontroldialog.cpp" line="78"/>
        <source>Copy fee</source>
        <translation>复制交易费</translation>
    </message>
    <message>
        <location filename="../coincontroldialog.cpp" line="79"/>
        <source>Copy after fee</source>
        <translation>复制含交易费的金额</translation>
    </message>
    <message>
        <location filename="../coincontroldialog.cpp" line="80"/>
        <source>Copy bytes</source>
        <translation>复制字节</translation>
    </message>
    <message>
        <location filename="../coincontroldialog.cpp" line="81"/>
        <source>Copy priority</source>
        <translation>复制优先级</translation>
    </message>
    <message>
        <location filename="../coincontroldialog.cpp" line="82"/>
        <source>Copy dust</source>
        <translation type="unfinished"></translation>
    </message>
    <message>
        <source>Copy low output</source>
        <translation type="vanished">复制低输出</translation>
    </message>
    <message>
        <location filename="../coincontroldialog.cpp" line="83"/>
        <source>Copy change</source>
        <translation>复制零钱</translation>
    </message>
    <message>
        <location filename="../coincontroldialog.cpp" line="435"/>
        <source>highest</source>
        <translation>最高</translation>
    </message>
    <message>
        <location filename="../coincontroldialog.cpp" line="436"/>
        <source>higher</source>
        <translation>更高</translation>
    </message>
    <message>
        <location filename="../coincontroldialog.cpp" line="437"/>
        <source>high</source>
        <translation>高</translation>
    </message>
    <message>
        <location filename="../coincontroldialog.cpp" line="438"/>
        <source>medium-high</source>
        <translation>中高</translation>
    </message>
    <message>
        <location filename="../coincontroldialog.cpp" line="654"/>
        <source>Can vary +/- %1 satoshi(s) per input.</source>
        <translation type="unfinished"></translation>
    </message>
    <message>
        <location filename="../coincontroldialog.cpp" line="780"/>
        <source>n/a</source>
        <translation>不可用</translation>
    </message>
    <message>
        <location filename="../forms/coincontroldialog.ui" line="164"/>
        <location filename="../coincontroldialog.cpp" line="439"/>
        <source>medium</source>
        <translation>中等</translation>
    </message>
    <message>
        <location filename="../coincontroldialog.cpp" line="440"/>
        <source>low-medium</source>
        <translation>中低</translation>
    </message>
    <message>
        <location filename="../coincontroldialog.cpp" line="441"/>
        <source>low</source>
        <translation>低</translation>
    </message>
    <message>
        <location filename="../coincontroldialog.cpp" line="442"/>
        <source>lower</source>
        <translation>更低</translation>
    </message>
    <message>
        <location filename="../coincontroldialog.cpp" line="443"/>
        <source>lowest</source>
        <translation>最低</translation>
    </message>
    <message>
        <location filename="../coincontroldialog.cpp" line="453"/>
        <source>(%1 locked)</source>
        <translation>(%1 锁定)</translation>
    </message>
    <message>
        <location filename="../coincontroldialog.cpp" line="481"/>
        <source>none</source>
        <translation>无</translation>
    </message>
    <message>
        <source>Dust</source>
        <translation type="vanished">尘埃交易</translation>
    </message>
    <message>
        <location filename="../coincontroldialog.cpp" line="622"/>
        <source>yes</source>
        <translation>是</translation>
    </message>
    <message>
        <location filename="../forms/coincontroldialog.ui" line="244"/>
        <location filename="../coincontroldialog.cpp" line="622"/>
        <source>no</source>
        <translation>否</translation>
    </message>
    <message>
        <location filename="../coincontroldialog.cpp" line="638"/>
        <source>This label turns red, if the transaction size is greater than 1000 bytes.</source>
        <translation>如果这笔交易大于1000字节，标签会变成红色。</translation>
    </message>
    <message>
        <location filename="../coincontroldialog.cpp" line="639"/>
        <location filename="../coincontroldialog.cpp" line="644"/>
        <source>This means a fee of at least %1 per kB is required.</source>
        <translation>这意味着将对交易收取 %1/千字节 的交易费。</translation>
    </message>
    <message>
        <location filename="../coincontroldialog.cpp" line="640"/>
        <source>Can vary +/- 1 byte per input.</source>
        <translation>每笔输入可能会有 正负1字节的偏差。</translation>
    </message>
    <message>
        <location filename="../coincontroldialog.cpp" line="642"/>
        <source>Transactions with higher priority are more likely to get included into a block.</source>
        <translation>交易的优先级越高，被矿工收入数据块的速度也越快。</translation>
    </message>
    <message>
        <location filename="../coincontroldialog.cpp" line="643"/>
        <source>This label turns red, if the priority is smaller than &quot;medium&quot;.</source>
        <translation>如果优先级小于&quot;中位数&quot; ，标签将变成红色。</translation>
    </message>
    <message>
        <location filename="../coincontroldialog.cpp" line="646"/>
        <source>This label turns red, if any recipient receives an amount smaller than %1.</source>
        <translation>如果收款地址收到小于%1的比特币，标签将变成红色。</translation>
    </message>
    <message>
        <source>This means a fee of at least %1 is required.</source>
        <translation type="vanished">这意味着至少需要 %1的交易费。</translation>
    </message>
    <message>
        <source>Amounts below 0.546 times the minimum relay fee are shown as dust.</source>
        <translation type="vanished">小于最小转发交易费的0.546倍的 转账金额将被视为 尘埃交易。</translation>
    </message>
    <message>
        <source>This label turns red, if the change is smaller than %1.</source>
        <translation type="vanished">如果零钱小于 %1，标签将变成红色。</translation>
    </message>
    <message>
        <location filename="../coincontroldialog.cpp" line="701"/>
        <location filename="../coincontroldialog.cpp" line="762"/>
        <source>(no label)</source>
        <translation>(没有标签)</translation>
    </message>
    <message>
        <location filename="../coincontroldialog.cpp" line="755"/>
        <source>change from %1 (%2)</source>
        <translation>来自%1的零钱 (%2)</translation>
    </message>
    <message>
        <location filename="../coincontroldialog.cpp" line="756"/>
        <source>(change)</source>
        <translation>(零钱)</translation>
    </message>
</context>
<context>
    <name>DarksendConfig</name>
    <message>
        <location filename="../forms/darksendconfig.ui" line="14"/>
        <source>Configure Darksend</source>
        <translation>设定匿名发送</translation>
    </message>
    <message>
        <location filename="../forms/darksendconfig.ui" line="26"/>
        <source>Basic Privacy</source>
        <translation>基本隐私</translation>
    </message>
    <message>
        <location filename="../forms/darksendconfig.ui" line="39"/>
        <source>High Privacy</source>
        <translation>高度隐私</translation>
    </message>
    <message>
        <location filename="../forms/darksendconfig.ui" line="52"/>
        <source>Maximum Privacy</source>
        <translation>最大隐私</translation>
    </message>
    <message>
        <location filename="../forms/darksendconfig.ui" line="65"/>
        <source>Please select a privacy level.</source>
        <translation>请选择隐私等级。</translation>
    </message>
    <message>
        <location filename="../forms/darksendconfig.ui" line="78"/>
        <source>Use 2 separate masternodes to mix funds up to 1000 DASH</source>
        <translation>使用2个独立的主节点混合资金最多1000达世币</translation>
    </message>
    <message>
        <location filename="../forms/darksendconfig.ui" line="91"/>
        <source>Use 8 separate masternodes to mix funds up to 1000 DASH</source>
        <translation>使用8个独立的主节点混合资金最多1000达世币</translation>
    </message>
    <message>
        <location filename="../forms/darksendconfig.ui" line="104"/>
        <source>Use 16 separate masternodes</source>
        <translation>使用16个独立的主节点</translation>
    </message>
    <message>
        <location filename="../forms/darksendconfig.ui" line="117"/>
        <source>This option is the quickest and will cost about ~0.025 DASH to anonymize 1000 DASH</source>
        <translation>此选项为最快速度，需要支付0.025达世币/1000达世币的匿名处理费用。</translation>
    </message>
    <message>
        <location filename="../forms/darksendconfig.ui" line="130"/>
        <source>This option is moderately fast and will cost about 0.05 DASH to anonymize 1000 DASH</source>
        <translation>此选项为一般速度，需要支付0.05达世币/1000达世币的匿名处理费用。</translation>
    </message>
    <message>
        <location filename="../forms/darksendconfig.ui" line="156"/>
        <source>0.1 DASH per 1000 DASH you anonymize.</source>
        <translation>0.1达世币/1000达世币的匿名处理费用。</translation>
    </message>
    <message>
        <location filename="../forms/darksendconfig.ui" line="143"/>
        <source>This is the slowest and most secure option. Using maximum anonymity will cost</source>
        <translation>此选项速度较慢但更为安全。使用最大化匿名需要支付</translation>
    </message>
    <message>
        <location filename="../darksendconfig.cpp" line="43"/>
        <location filename="../darksendconfig.cpp" line="58"/>
        <location filename="../darksendconfig.cpp" line="73"/>
        <source>Darksend Configuration</source>
        <translation>匿名发送设定</translation>
    </message>
    <message>
        <location filename="../darksendconfig.cpp" line="44"/>
        <source>Darksend was successfully set to basic (%1 and 2 rounds). You can change this at any time by opening Dash&apos;s configuration screen.</source>
        <translation>匿名发送已成功设置为一般(%1到2次循环)。可以通过打开达世币配置窗口来随时修改。</translation>
    </message>
    <message>
        <location filename="../darksendconfig.cpp" line="59"/>
        <source>Darksend was successfully set to high (%1 and 8 rounds). You can change this at any time by opening Dash&apos;s configuration screen.</source>
        <translation>匿名发送已成功设置为高(%1到8次循环)。可以通过打开达世币配置窗口来随时修改。</translation>
    </message>
    <message>
        <location filename="../darksendconfig.cpp" line="74"/>
        <source>Darksend was successfully set to maximum (%1 and 16 rounds). You can change this at any time by opening Dash&apos;s configuration screen.</source>
        <translation>匿名发送已成功设置为最高(%1到16次循环)。可以通过打开达世币配置窗口来随时修改。</translation>
    </message>
</context>
<context>
    <name>EditAddressDialog</name>
    <message>
        <location filename="../forms/editaddressdialog.ui" line="14"/>
        <source>Edit Address</source>
        <translation>编辑地址</translation>
    </message>
    <message>
        <location filename="../forms/editaddressdialog.ui" line="25"/>
        <source>&amp;Label</source>
        <translation>标签(&amp;L)</translation>
    </message>
    <message>
        <location filename="../forms/editaddressdialog.ui" line="35"/>
        <source>The label associated with this address list entry</source>
        <translation>与此地址相关的标签项</translation>
    </message>
    <message>
        <location filename="../forms/editaddressdialog.ui" line="42"/>
        <source>&amp;Address</source>
        <translation>地址(&amp;A)</translation>
    </message>
    <message>
        <location filename="../forms/editaddressdialog.ui" line="52"/>
        <source>The address associated with this address list entry. This can only be modified for sending addresses.</source>
        <translation>该地址已与地址列表中的条目关联，只能被发送地址修改。</translation>
    </message>
    <message>
        <location filename="../editaddressdialog.cpp" line="29"/>
        <source>New receiving address</source>
        <translation>新建接收地址</translation>
    </message>
    <message>
        <location filename="../editaddressdialog.cpp" line="33"/>
        <source>New sending address</source>
        <translation>新建发送地址</translation>
    </message>
    <message>
        <location filename="../editaddressdialog.cpp" line="36"/>
        <source>Edit receiving address</source>
        <translation>编辑接收地址</translation>
    </message>
    <message>
        <location filename="../editaddressdialog.cpp" line="40"/>
        <source>Edit sending address</source>
        <translation>编辑发送地址</translation>
    </message>
    <message>
        <location filename="../editaddressdialog.cpp" line="111"/>
        <source>The entered address &quot;%1&quot; is not a valid Dash address.</source>
        <translation>输入的地址&quot;%1&quot;不是有效的达世币地址。</translation>
    </message>
    <message>
        <location filename="../editaddressdialog.cpp" line="116"/>
        <source>The entered address &quot;%1&quot; is already in the address book.</source>
        <translation>输入的地址“%1”已经存在于地址簿中。</translation>
    </message>
    <message>
        <location filename="../editaddressdialog.cpp" line="121"/>
        <source>Could not unlock wallet.</source>
        <translation>无法解锁钱包</translation>
    </message>
    <message>
        <location filename="../editaddressdialog.cpp" line="126"/>
        <source>New key generation failed.</source>
        <translation>新的密钥生成失败。</translation>
    </message>
</context>
<context>
    <name>FreespaceChecker</name>
    <message>
        <location filename="../intro.cpp" line="69"/>
        <source>A new data directory will be created.</source>
        <translation>一个新的数据目录将被创建。</translation>
    </message>
    <message>
        <location filename="../intro.cpp" line="91"/>
        <source>name</source>
        <translation>名称</translation>
    </message>
    <message>
        <location filename="../intro.cpp" line="93"/>
        <source>Directory already exists. Add %1 if you intend to create a new directory here.</source>
        <translation>目录已存在。如果您打算在这里创建一个新目录，添加 %1。</translation>
    </message>
    <message>
        <location filename="../intro.cpp" line="96"/>
        <source>Path already exists, and is not a directory.</source>
        <translation>路径已存在，并且不是一个目录。</translation>
    </message>
    <message>
        <location filename="../intro.cpp" line="103"/>
        <source>Cannot create data directory here.</source>
        <translation>无法在此创建数据目录。</translation>
    </message>
</context>
<context>
    <name>HelpMessageDialog</name>
    <message>
        <source>Dash Core - Command-line options</source>
        <translation type="vanished">达世币核心 - 命令行选项</translation>
    </message>
    <message>
        <location filename="../utilitydialog.cpp" line="32"/>
        <source>Dash Core</source>
        <translation>达世币核心</translation>
    </message>
    <message>
        <location filename="../utilitydialog.cpp" line="32"/>
        <source>version</source>
        <translation>版本</translation>
    </message>
    <message>
        <location filename="../utilitydialog.cpp" line="37"/>
        <location filename="../utilitydialog.cpp" line="39"/>
        <source>(%1-bit)</source>
        <translation type="unfinished">(%1 位)</translation>
    </message>
    <message>
        <location filename="../utilitydialog.cpp" line="44"/>
        <source>About Dash Core</source>
        <translation type="unfinished">关于暗黑币核心</translation>
    </message>
    <message>
        <location filename="../utilitydialog.cpp" line="62"/>
        <source>Command-line options</source>
        <translation type="unfinished"></translation>
    </message>
    <message>
        <location filename="../utilitydialog.cpp" line="63"/>
        <source>Usage:</source>
        <translation>使用：</translation>
    </message>
    <message>
        <location filename="../utilitydialog.cpp" line="64"/>
        <source>command-line options</source>
        <translation>命令行选项</translation>
    </message>
    <message>
        <location filename="../utilitydialog.cpp" line="68"/>
        <source>UI options</source>
        <translation>UI选项</translation>
    </message>
    <message>
        <location filename="../utilitydialog.cpp" line="69"/>
        <source>Choose data directory on startup (default: 0)</source>
        <translation>在启动时选择数据目录（默认：0）</translation>
    </message>
    <message>
        <location filename="../utilitydialog.cpp" line="70"/>
        <source>Set language, for example &quot;de_DE&quot; (default: system locale)</source>
        <translation>设置语言, 例如“zh-TW”（默认为系统语言）</translation>
    </message>
    <message>
        <location filename="../utilitydialog.cpp" line="71"/>
        <source>Start minimized</source>
        <translation>启动时最小化
</translation>
    </message>
    <message>
        <location filename="../utilitydialog.cpp" line="72"/>
        <source>Set SSL root certificates for payment request (default: -system-)</source>
        <translation>设置SSL根证书的付款请求(默认：-系统-)</translation>
    </message>
    <message>
        <location filename="../utilitydialog.cpp" line="73"/>
        <source>Show splash screen on startup (default: 1)</source>
        <translation>启动时显示版权页 (缺省: 1)</translation>
    </message>
</context>
<context>
    <name>Intro</name>
    <message>
        <location filename="../forms/intro.ui" line="14"/>
        <source>Welcome</source>
        <translation>欢迎</translation>
    </message>
    <message>
        <location filename="../forms/intro.ui" line="23"/>
        <source>Welcome to Dash Core.</source>
        <translation>欢迎来到达世币核心。</translation>
    </message>
    <message>
        <location filename="../forms/intro.ui" line="49"/>
        <source>As this is the first time the program is launched, you can choose where Dash Core will store its data.</source>
        <translation>此次为第一次程序启动，你可以选择储存达世币核心数据的路径。</translation>
    </message>
    <message>
        <location filename="../forms/intro.ui" line="59"/>
        <source>Dash Core will download and store a copy of the Dash block chain. At least %1GB of data will be stored in this directory, and it will grow over time. The wallet will also be stored in this directory.</source>
        <translation>达世币核心将会下载并存储达世币数据链。至少有%1GB的数据会保存到此路径下，并且随着时间增长。钱包文件也将存储到此路径下。</translation>
    </message>
    <message>
        <location filename="../forms/intro.ui" line="69"/>
        <source>Use the default data directory</source>
        <translation>使用默认的数据目录</translation>
    </message>
    <message>
        <location filename="../forms/intro.ui" line="76"/>
        <source>Use a custom data directory:</source>
        <translation>使用自定义的数据目录：</translation>
    </message>
    <message>
        <source>Dash</source>
        <translation type="vanished">达世币</translation>
    </message>
    <message>
        <source>Error: Specified data directory &quot;%1&quot; can not be created.</source>
        <translation type="vanished">错误：指定的数据目录“%1”无法创建。</translation>
    </message>
    <message>
        <location filename="../intro.cpp" line="185"/>
        <source>Dash Core</source>
        <translation type="unfinished"></translation>
    </message>
    <message>
        <location filename="../intro.cpp" line="186"/>
        <source>Error: Specified data directory &quot;%1&quot; cannot be created.</source>
        <translation type="unfinished"></translation>
    </message>
    <message>
        <location filename="../intro.cpp" line="210"/>
        <source>Error</source>
        <translation>错误</translation>
    </message>
    <message numerus="yes">
        <location filename="../intro.cpp" line="219"/>
        <source>%n GB of free space available</source>
        <translation type="unfinished">
            <numerusform></numerusform>
        </translation>
    </message>
    <message numerus="yes">
        <location filename="../intro.cpp" line="222"/>
        <source>(of %n GB needed)</source>
        <translation type="unfinished">
            <numerusform></numerusform>
        </translation>
    </message>
    <message>
        <source>GB of free space available</source>
        <translation type="vanished">可用空间（GB）</translation>
    </message>
    <message>
        <source>(of %1GB needed)</source>
        <translation type="vanished">（需要 %1GB）</translation>
    </message>
</context>
<context>
    <name>OpenURIDialog</name>
    <message>
        <location filename="../forms/openuridialog.ui" line="14"/>
        <source>Open URI</source>
        <translation>打开 URI</translation>
    </message>
    <message>
        <location filename="../forms/openuridialog.ui" line="20"/>
        <source>Open payment request from URI or file</source>
        <translation>打开来自URI或文件的付款请求 </translation>
    </message>
    <message>
        <location filename="../forms/openuridialog.ui" line="29"/>
        <source>URI:</source>
        <translation>URI: </translation>
    </message>
    <message>
        <location filename="../forms/openuridialog.ui" line="39"/>
        <source>Select payment request file</source>
        <translation>选择付款请求文件 </translation>
    </message>
    <message>
        <location filename="../openuridialog.cpp" line="48"/>
        <source>Select payment request file to open</source>
        <translation>选择需要打开的付款请求文件 </translation>
    </message>
</context>
<context>
    <name>OptionsDialog</name>
    <message>
        <location filename="../forms/optionsdialog.ui" line="14"/>
        <source>Options</source>
        <translation>选项</translation>
    </message>
    <message>
        <location filename="../forms/optionsdialog.ui" line="27"/>
        <source>&amp;Main</source>
        <translation>主要(&amp;M)</translation>
    </message>
    <message>
        <location filename="../forms/optionsdialog.ui" line="33"/>
        <source>Automatically start Dash after logging in to the system.</source>
        <translation>登录系统后自动启动达世币程序</translation>
    </message>
    <message>
        <location filename="../forms/optionsdialog.ui" line="36"/>
        <source>&amp;Start Dash on system login</source>
        <translation>&amp;系统登录时启动达世币程序</translation>
    </message>
    <message>
        <location filename="../forms/optionsdialog.ui" line="45"/>
        <source>Size of &amp;database cache</source>
        <translation>数据库缓存大小(&amp;D)</translation>
    </message>
    <message>
        <location filename="../forms/optionsdialog.ui" line="61"/>
        <source>MB</source>
        <translation>MB</translation>
    </message>
    <message>
        <location filename="../forms/optionsdialog.ui" line="88"/>
        <source>Number of script &amp;verification threads</source>
        <translation>脚本&amp;验证 进程数 </translation>
    </message>
    <message>
        <location filename="../forms/optionsdialog.ui" line="101"/>
        <source>(0 = auto, &lt;0 = leave that many cores free)</source>
        <translation>(0 = 自动, &lt;0 = 离开很多免费的核心)</translation>
    </message>
    <message>
        <location filename="../forms/optionsdialog.ui" line="138"/>
        <source>&lt;html&gt;&lt;head/&gt;&lt;body&gt;&lt;p&gt;This setting determines the amount of individual masternodes that an input will be anonymized through. More rounds of anonymization gives a higher degree of privacy, but also costs more in fees.&lt;/p&gt;&lt;/body&gt;&lt;/html&gt;</source>
        <translation type="unfinished"></translation>
    </message>
    <message>
        <location filename="../forms/optionsdialog.ui" line="141"/>
        <source>Darksend rounds to use</source>
        <translation>使用的匿名发送循环数</translation>
    </message>
    <message>
        <location filename="../forms/optionsdialog.ui" line="165"/>
        <source>This amount acts as a threshold to turn off Darksend once it&apos;s reached.</source>
        <translation type="unfinished"></translation>
    </message>
    <message>
        <location filename="../forms/optionsdialog.ui" line="180"/>
        <source>Amount of Dash to keep anonymized</source>
        <translation>保持匿名化的达世币数</translation>
    </message>
    <message>
        <location filename="../forms/optionsdialog.ui" line="206"/>
        <source>W&amp;allet</source>
        <translation>&amp;钱包</translation>
    </message>
    <message>
        <location filename="../forms/optionsdialog.ui" line="271"/>
        <source>Accept connections from outside</source>
        <translation type="unfinished"></translation>
    </message>
    <message>
        <location filename="../forms/optionsdialog.ui" line="274"/>
        <source>Allow incoming connections</source>
        <translation type="unfinished"></translation>
    </message>
    <message>
        <location filename="../forms/optionsdialog.ui" line="281"/>
        <source>Connect to the Dash network through a SOCKS5 proxy.</source>
        <translation type="unfinished"></translation>
    </message>
    <message>
        <location filename="../forms/optionsdialog.ui" line="284"/>
        <source>&amp;Connect through SOCKS5 proxy (default proxy):</source>
        <translation type="unfinished"></translation>
    </message>
    <message>
        <source>Optional transaction fee per kB that helps make sure your transactions are processed quickly. Most transactions are 1 kB.</source>
        <translation type="vanished">可选的每 kB 交易费，这有助于您的交易被更快的处理。大多数交易都是 1 kB。</translation>
    </message>
    <message>
        <source>Pay transaction &amp;fee</source>
        <translation type="vanished">支付交易费用(&amp;F)</translation>
    </message>
    <message>
        <location filename="../forms/optionsdialog.ui" line="212"/>
        <source>Expert</source>
        <translation>专家</translation>
    </message>
    <message>
        <location filename="../forms/optionsdialog.ui" line="218"/>
        <source>Whether to show coin control features or not.</source>
        <translation>是否需要交易源地址控制功能。</translation>
    </message>
    <message>
        <location filename="../forms/optionsdialog.ui" line="221"/>
        <source>Enable coin &amp;control features</source>
        <translation>启动货币 &amp;控制功能</translation>
    </message>
    <message>
        <location filename="../forms/optionsdialog.ui" line="228"/>
        <source>If you disable the spending of unconfirmed change, the change from a transaction cannot be used until that transaction has at least one confirmation. This also affects how your balance is computed.</source>
        <translation>如果禁用未确认的零钱，则零钱至少需要1个确认才能使用。同时账户余额显示会受到影响。</translation>
    </message>
    <message>
        <location filename="../forms/optionsdialog.ui" line="231"/>
        <source>&amp;Spend unconfirmed change</source>
        <translation>&amp;选择未经确认的花费</translation>
    </message>
    <message>
        <location filename="../forms/optionsdialog.ui" line="255"/>
        <source>&amp;Network</source>
        <translation>网络(&amp;N)</translation>
    </message>
    <message>
        <location filename="../forms/optionsdialog.ui" line="261"/>
        <source>Automatically open the Dash client port on the router. This only works when your router supports UPnP and it is enabled.</source>
        <translation>自动对路由器打开达世币客户端端口。此项只在路由器支持UPnP时有效。</translation>
    </message>
    <message>
        <location filename="../forms/optionsdialog.ui" line="264"/>
        <source>Map port using &amp;UPnP</source>
        <translation>使用 &amp;UPnP 映射端口</translation>
    </message>
    <message>
        <source>Connect to the Dash network through a SOCKS proxy.</source>
        <translation type="vanished">通过SOCKS代理链接达世币网络。</translation>
    </message>
    <message>
        <source>&amp;Connect through SOCKS proxy (default proxy):</source>
        <translation type="vanished">通过 SO&amp;CKS 代理连接 (默认代理):</translation>
    </message>
    <message>
        <location filename="../forms/optionsdialog.ui" line="293"/>
        <source>Proxy &amp;IP:</source>
        <translation>代理服务器 &amp;IP：</translation>
    </message>
    <message>
        <location filename="../forms/optionsdialog.ui" line="318"/>
        <source>IP address of the proxy (e.g. IPv4: 127.0.0.1 / IPv6: ::1)</source>
        <translation>代理的 IP 地址 (例如 IPv4: 127.0.0.1 / IPv6: ::1)</translation>
    </message>
    <message>
        <location filename="../forms/optionsdialog.ui" line="325"/>
        <source>&amp;Port:</source>
        <translation>端口(&amp;P)：</translation>
    </message>
    <message>
        <location filename="../forms/optionsdialog.ui" line="350"/>
        <source>Port of the proxy (e.g. 9050)</source>
        <translation>代理端口（例如 9050）</translation>
    </message>
    <message>
        <source>SOCKS &amp;Version:</source>
        <translation type="vanished">Socks 版本(&amp;V)：</translation>
    </message>
    <message>
        <source>SOCKS version of the proxy (e.g. 5)</source>
        <translation type="vanished">Socks 代理版本（例如 5）</translation>
    </message>
    <message>
        <location filename="../forms/optionsdialog.ui" line="386"/>
        <source>&amp;Window</source>
        <translation>窗口(&amp;W)</translation>
    </message>
    <message>
        <location filename="../forms/optionsdialog.ui" line="392"/>
        <source>Show only a tray icon after minimizing the window.</source>
        <translation>最小化窗口后仅显示托盘图标</translation>
    </message>
    <message>
        <location filename="../forms/optionsdialog.ui" line="395"/>
        <source>&amp;Minimize to the tray instead of the taskbar</source>
        <translation>最小化到托盘(&amp;M)</translation>
    </message>
    <message>
        <location filename="../forms/optionsdialog.ui" line="402"/>
        <source>Minimize instead of exit the application when the window is closed. When this option is enabled, the application will be closed only after selecting Quit in the menu.</source>
        <translation>当窗口关闭时程序最小化而不是退出。当使用该选项时，程序只能通过在菜单中选择退出来关闭</translation>
    </message>
    <message>
        <location filename="../forms/optionsdialog.ui" line="405"/>
        <source>M&amp;inimize on close</source>
        <translation>单击关闭按钮最小化(&amp;I)</translation>
    </message>
    <message>
        <location filename="../forms/optionsdialog.ui" line="426"/>
        <source>&amp;Display</source>
        <translation>显示(&amp;D)</translation>
    </message>
    <message>
        <location filename="../forms/optionsdialog.ui" line="434"/>
        <source>User Interface &amp;language:</source>
        <translation>用户界面语言(&amp;L)：</translation>
    </message>
    <message>
        <location filename="../forms/optionsdialog.ui" line="447"/>
        <source>The user interface language can be set here. This setting will take effect after restarting Dash.</source>
        <translation>用户界面语言在这里设置。在重启达世币程序后生效。</translation>
    </message>
    <message>
        <location filename="../forms/optionsdialog.ui" line="468"/>
        <source>Language missing or translation incomplete? Help contributing translations here:
https://www.transifex.com/projects/p/dash/</source>
        <translation type="unfinished"></translation>
    </message>
    <message>
        <location filename="../forms/optionsdialog.ui" line="487"/>
        <source>User Interface Theme:</source>
        <translation type="unfinished"></translation>
    </message>
    <message>
        <location filename="../forms/optionsdialog.ui" line="508"/>
        <source>&amp;Unit to show amounts in:</source>
        <translation>比特币金额单位(&amp;U)：</translation>
    </message>
    <message>
        <location filename="../forms/optionsdialog.ui" line="521"/>
        <source>Choose the default subdivision unit to show in the interface and when sending coins.</source>
        <translation>选择达世币单位。</translation>
    </message>
    <message>
        <source>Whether to show Dash addresses in the transaction list or not.</source>
        <translation type="vanished">是否显示交易列表中的达世币地址。</translation>
    </message>
    <message>
        <source>&amp;Display addresses in transaction list</source>
        <translation type="vanished">在交易清单中显示比特币地址(&amp;D)</translation>
    </message>
    <message>
        <location filename="../forms/optionsdialog.ui" line="532"/>
        <location filename="../forms/optionsdialog.ui" line="545"/>
        <source>Third party URLs (e.g. a block explorer) that appear in the transactions tab as context menu items. %s in the URL is replaced by transaction hash. Multiple URLs are separated by vertical bar |.</source>
        <translation>出现在交易的选项卡的上下文菜单项的第三方网址 (例如：区块链接查询) 。 %s的URL被替换为交易哈希。多个的URL需要竖线 | 分隔。</translation>
    </message>
    <message>
        <location filename="../forms/optionsdialog.ui" line="535"/>
        <source>Third party transaction URLs</source>
        <translation>第三方交易网址</translation>
    </message>
    <message>
        <location filename="../forms/optionsdialog.ui" line="576"/>
        <source>Active command-line options that override above options:</source>
        <translation>有效的命令行参数覆盖上述选项:</translation>
    </message>
    <message>
        <location filename="../forms/optionsdialog.ui" line="619"/>
        <source>Reset all client options to default.</source>
        <translation>恢复客户端的缺省设置</translation>
    </message>
    <message>
        <location filename="../forms/optionsdialog.ui" line="622"/>
        <source>&amp;Reset Options</source>
        <translation>恢复缺省设置(&amp;R)</translation>
    </message>
    <message>
        <location filename="../forms/optionsdialog.ui" line="683"/>
        <source>&amp;OK</source>
        <translation>确定(&amp;O)</translation>
    </message>
    <message>
        <location filename="../forms/optionsdialog.ui" line="696"/>
        <source>&amp;Cancel</source>
        <translation>取消(&amp;C)</translation>
    </message>
    <message>
        <location filename="../optionsdialog.cpp" line="84"/>
        <source>default</source>
        <translation>默认</translation>
    </message>
    <message>
        <location filename="../optionsdialog.cpp" line="144"/>
        <source>none</source>
        <translation>无</translation>
    </message>
    <message>
        <location filename="../optionsdialog.cpp" line="228"/>
        <source>Confirm options reset</source>
        <translation>确认恢复缺省设置</translation>
    </message>
    <message>
        <location filename="../optionsdialog.cpp" line="229"/>
        <location filename="../optionsdialog.cpp" line="259"/>
        <source>Client restart required to activate changes.</source>
        <translation>更改生效需要重启客户端。</translation>
    </message>
    <message>
        <location filename="../optionsdialog.cpp" line="229"/>
        <source>Client will be shutdown, do you want to proceed?</source>
        <translation>客户端即将关闭，确定继续吗？</translation>
    </message>
    <message>
        <location filename="../optionsdialog.cpp" line="263"/>
        <source>This change would require a client restart.</source>
        <translation>此更改需要重启客户端。</translation>
    </message>
    <message>
        <location filename="../optionsdialog.cpp" line="288"/>
        <source>The supplied proxy address is invalid.</source>
        <translation>提供的代理服务器地址无效。</translation>
    </message>
</context>
<context>
    <name>OverviewPage</name>
    <message>
        <location filename="../forms/overviewpage.ui" line="20"/>
        <source>Form</source>
        <translation>表单</translation>
    </message>
    <message>
        <source>Wallet</source>
        <translation type="vanished">钱包</translation>
    </message>
    <message>
        <location filename="../forms/overviewpage.ui" line="73"/>
        <location filename="../forms/overviewpage.ui" line="1088"/>
        <location filename="../forms/overviewpage.ui" line="1165"/>
        <source>The displayed information may be out of date. Your wallet automatically synchronizes with the Dash network after a connection is established, but this process has not completed yet.</source>
        <translation>显示信息也许已过期。当与达世币网络连接后钱包程序会自动同步，但现在还未完成。</translation>
    </message>
    <message>
        <location filename="../forms/overviewpage.ui" line="322"/>
        <source>Available:</source>
        <translation>可使用的余额：</translation>
    </message>
    <message>
        <location filename="../forms/overviewpage.ui" line="338"/>
        <source>Your current spendable balance</source>
        <translation>您当前可使用的余额</translation>
    </message>
    <message>
        <location filename="../forms/overviewpage.ui" line="379"/>
        <source>Pending:</source>
        <translation>等待中的余额：</translation>
    </message>
    <message>
        <location filename="../forms/overviewpage.ui" line="143"/>
        <source>Total of transactions that have yet to be confirmed, and do not yet count toward the spendable balance</source>
        <translation>尚未确认的交易总额，未计入当前余额</translation>
    </message>
    <message>
        <location filename="../forms/overviewpage.ui" line="255"/>
        <source>Immature:</source>
        <translation>未成熟的：</translation>
    </message>
    <message>
        <location filename="../forms/overviewpage.ui" line="226"/>
        <source>Mined balance that has not yet matured</source>
        <translation>尚未成熟的挖矿收入余额</translation>
    </message>
    <message>
        <location filename="../forms/overviewpage.ui" line="63"/>
        <source>Balances</source>
        <translation type="unfinished"></translation>
    </message>
    <message>
        <location filename="../forms/overviewpage.ui" line="118"/>
        <source>Unconfirmed transactions to watch-only addresses</source>
        <translation type="unfinished"></translation>
    </message>
    <message>
        <location filename="../forms/overviewpage.ui" line="168"/>
        <source>Mined balance in watch-only addresses that has not yet matured</source>
        <translation type="unfinished"></translation>
    </message>
    <message>
        <location filename="../forms/overviewpage.ui" line="210"/>
        <source>Total:</source>
        <translation>总额：</translation>
    </message>
    <message>
        <location filename="../forms/overviewpage.ui" line="271"/>
        <source>Your current total balance</source>
        <translation>您当前的总余额</translation>
    </message>
    <message>
        <location filename="../forms/overviewpage.ui" line="296"/>
        <source>Current total balance in watch-only addresses</source>
        <translation type="unfinished"></translation>
    </message>
    <message>
        <location filename="../forms/overviewpage.ui" line="312"/>
        <source>Watch-only:</source>
        <translation type="unfinished"></translation>
    </message>
    <message>
        <location filename="../forms/overviewpage.ui" line="363"/>
        <source>Your current balance in watch-only addresses</source>
        <translation type="unfinished"></translation>
    </message>
    <message>
        <location filename="../forms/overviewpage.ui" line="386"/>
        <source>Spendable:</source>
        <translation type="unfinished"></translation>
    </message>
    <message>
        <location filename="../forms/overviewpage.ui" line="437"/>
        <source>Status:</source>
        <translation>状态：</translation>
    </message>
    <message>
        <location filename="../forms/overviewpage.ui" line="444"/>
        <source>Enabled/Disabled</source>
        <translation>激活/未激活</translation>
    </message>
    <message>
        <location filename="../forms/overviewpage.ui" line="451"/>
        <source>Completion:</source>
        <translation>完成：</translation>
    </message>
    <message>
        <location filename="../forms/overviewpage.ui" line="471"/>
        <source>Darksend Balance:</source>
        <translation>匿名发送余额：</translation>
    </message>
    <message>
        <location filename="../forms/overviewpage.ui" line="484"/>
        <source>0 DASH</source>
        <translation>0 达世币</translation>
    </message>
    <message>
        <location filename="../forms/overviewpage.ui" line="491"/>
        <source>Amount and Rounds:</source>
        <translation>金额和循环数：</translation>
    </message>
    <message>
        <location filename="../forms/overviewpage.ui" line="498"/>
        <source>0 DASH / 0 Rounds</source>
        <translation>0 达世币 / 0 循环数</translation>
    </message>
    <message>
        <location filename="../forms/overviewpage.ui" line="505"/>
        <source>Submitted Denom:</source>
        <translation>已提交的分母项：</translation>
    </message>
    <message>
        <location filename="../forms/overviewpage.ui" line="512"/>
        <source>The denominations you submitted to the Masternode. To mix, other users must submit the exact same denominations.</source>
        <translation>你已提交给主节点的面额数。为了混淆，其他用户必须提交完全一致的面额数。</translation>
    </message>
    <message>
        <location filename="../forms/overviewpage.ui" line="515"/>
        <source>n/a</source>
        <translation>不可用</translation>
    </message>
    <message>
        <location filename="../forms/overviewpage.ui" line="1081"/>
        <location filename="../overviewpage.cpp" line="495"/>
        <location filename="../overviewpage.cpp" line="509"/>
        <location filename="../overviewpage.cpp" line="523"/>
        <source>Darksend</source>
        <translation>匿名发送</translation>
    </message>
    <message>
        <location filename="../forms/overviewpage.ui" line="1155"/>
        <source>Recent transactions</source>
        <translation type="unfinished"></translation>
    </message>
    <message>
        <location filename="../forms/overviewpage.ui" line="974"/>
        <source>Start/Stop Mixing</source>
        <translation>启动/停止 混淆</translation>
    </message>
    <message>
        <location filename="../forms/overviewpage.ui" line="1006"/>
        <source>(Last Message)</source>
        <translation>(最新信息)</translation>
    </message>
    <message>
        <location filename="../forms/overviewpage.ui" line="1031"/>
        <source>Try to manually submit a Darksend request.</source>
        <translation>请手动提交匿名发送请求。</translation>
    </message>
    <message>
        <location filename="../forms/overviewpage.ui" line="1034"/>
        <source>Try Mix</source>
        <translation>尝试混淆</translation>
    </message>
    <message>
        <location filename="../forms/overviewpage.ui" line="1053"/>
        <source>Reset the current status of Darksend (can interrupt Darksend if it&apos;s in the process of Mixing, which can cost you money!)</source>
        <translation>重置目前匿名发送配置(若正在进行匿名处理，将会导致处理终止，并产生处理费用！)</translation>
    </message>
    <message>
        <location filename="../forms/overviewpage.ui" line="1059"/>
        <source>Reset</source>
        <translation>重置</translation>
    </message>
    <message>
        <source>&lt;b&gt;Recent transactions&lt;/b&gt;</source>
        <translation type="vanished">&lt;b&gt;最近交易记录&lt;/b&gt;</translation>
    </message>
    <message>
        <location filename="../overviewpage.cpp" line="139"/>
        <location filename="../overviewpage.cpp" line="140"/>
        <location filename="../overviewpage.cpp" line="141"/>
        <source>out of sync</source>
        <translation>数据同步中</translation>
    </message>
    <message>
        <location filename="../overviewpage.cpp" line="156"/>
        <location filename="../overviewpage.cpp" line="392"/>
        <source>Disabled</source>
        <translation>未激活</translation>
    </message>
    <message>
        <location filename="../overviewpage.cpp" line="159"/>
        <location filename="../overviewpage.cpp" line="394"/>
        <location filename="../overviewpage.cpp" line="537"/>
        <source>Start Darksend Mixing</source>
        <translation>启动匿名发送混淆</translation>
    </message>
    <message>
        <location filename="../overviewpage.cpp" line="161"/>
        <location filename="../overviewpage.cpp" line="539"/>
        <source>Stop Darksend Mixing</source>
        <translation>停止匿名发送混淆</translation>
    </message>
    <message>
        <location filename="../overviewpage.cpp" line="312"/>
        <source>No inputs detected</source>
        <translation>未检测到任何输入</translation>
    </message>
    <message>
        <location filename="../overviewpage.cpp" line="320"/>
        <source>Found unconfirmed denominated outputs, will wait till they confirm to recalculate.</source>
        <translation>资金面额化未确认，等待重新计算。</translation>
    </message>
    <message>
        <location filename="../overviewpage.cpp" line="377"/>
        <source>Rounds</source>
        <translation>循环</translation>
    </message>
    <message>
        <location filename="../overviewpage.cpp" line="408"/>
        <source>Enabled</source>
        <translation>激活</translation>
    </message>
    <message>
        <location filename="../overviewpage.cpp" line="436"/>
        <location filename="../overviewpage.cpp" line="437"/>
        <location filename="../overviewpage.cpp" line="438"/>
        <source>Submitted to masternode, waiting for more entries</source>
        <translation type="unfinished"></translation>
    </message>
    <message>
        <location filename="../overviewpage.cpp" line="442"/>
        <location filename="../overviewpage.cpp" line="443"/>
        <location filename="../overviewpage.cpp" line="444"/>
        <source>Found enough users, signing ( waiting</source>
        <translation type="unfinished"></translation>
    </message>
    <message>
        <location filename="../overviewpage.cpp" line="456"/>
        <location filename="../overviewpage.cpp" line="457"/>
        <location filename="../overviewpage.cpp" line="458"/>
        <source>Submitted to masternode, waiting in queue</source>
        <translation type="unfinished"></translation>
    </message>
    <message>
        <location filename="../overviewpage.cpp" line="466"/>
        <source>Last Darksend message:
</source>
        <translation>最新匿名发送信息:
</translation>
    </message>
    <message>
        <location filename="../overviewpage.cpp" line="419"/>
        <location filename="../overviewpage.cpp" line="448"/>
        <source>Darksend is idle.</source>
        <translation>匿名发送闲置中。</translation>
    </message>
    <message>
        <location filename="../overviewpage.cpp" line="423"/>
        <source>Mixing in progress...</source>
        <translation type="unfinished"></translation>
    </message>
    <message>
        <location filename="../overviewpage.cpp" line="429"/>
        <source>Darksend request complete: Your transaction was accepted into the pool!</source>
        <translation>匿名发送请求完成：你的交易已经被矿池接受！</translation>
    </message>
    <message>
        <location filename="../overviewpage.cpp" line="435"/>
        <source>Submitted following entries to masternode:</source>
        <translation>向主节点递交以下条目：</translation>
    </message>
    <message>
        <source>Submitted to masternode, Waiting for more entries</source>
        <translation type="vanished">递交至主节点，等待更多条目</translation>
    </message>
    <message>
        <location filename="../overviewpage.cpp" line="441"/>
        <source>Found enough users, signing ...</source>
        <translation>已找到足够用户，签名中...</translation>
    </message>
    <message>
        <source>Found enough users, signing ( waiting. )</source>
        <translation type="vanished">已找到足够用户，签名中(等待.)</translation>
    </message>
    <message>
        <source>Found enough users, signing ( waiting.. )</source>
        <translation type="vanished">已找到足够用户，签名中(等待.)</translation>
    </message>
    <message>
        <source>Found enough users, signing ( waiting... )</source>
        <translation type="vanished">已找到足够用户，签名中(等待.)</translation>
    </message>
    <message>
        <location filename="../overviewpage.cpp" line="446"/>
        <source>Transmitting final transaction.</source>
        <translation>正在传递最终交易。</translation>
    </message>
    <message>
        <location filename="../overviewpage.cpp" line="450"/>
        <source>Finalizing transaction.</source>
        <translation>正在完成交易。</translation>
    </message>
    <message>
        <location filename="../overviewpage.cpp" line="452"/>
        <source>Darksend request incomplete:</source>
        <translation>匿名发送请求未完成：</translation>
    </message>
    <message>
        <location filename="../overviewpage.cpp" line="452"/>
        <source>Will retry...</source>
        <translation>将重试...</translation>
    </message>
    <message>
        <location filename="../overviewpage.cpp" line="454"/>
        <source>Darksend request complete:</source>
        <translation>匿名发送请求完成：</translation>
    </message>
    <message>
        <source>Submitted to masternode, waiting in queue .</source>
        <translation type="vanished">提交至主节点，等待列队.</translation>
    </message>
    <message>
        <source>Submitted to masternode, waiting in queue ..</source>
        <translation type="vanished">提交至主节点，等待列队..</translation>
    </message>
    <message>
        <source>Submitted to masternode, waiting in queue ...</source>
        <translation type="vanished">提交至主节点，等待列队...</translation>
    </message>
    <message>
        <location filename="../overviewpage.cpp" line="460"/>
        <source>Unknown state:</source>
        <translation>未知状态：</translation>
    </message>
    <message>
        <location filename="../overviewpage.cpp" line="474"/>
        <source>N/A</source>
        <translation>不可用</translation>
    </message>
    <message>
        <location filename="../overviewpage.cpp" line="496"/>
        <source>Darksend was successfully reset.</source>
        <translation>匿名发送已成功重置。</translation>
    </message>
    <message>
        <location filename="../overviewpage.cpp" line="510"/>
        <source>Darksend requires at least %1 to use.</source>
        <translation>匿名发送需要至少%1来使用。</translation>
    </message>
    <message>
        <location filename="../overviewpage.cpp" line="524"/>
        <source>Wallet is locked and user declined to unlock. Disabling Darksend.</source>
        <translation>钱包已被锁，用户拒绝解锁。正在停止匿名发送。</translation>
    </message>
</context>
<context>
    <name>PaymentServer</name>
    <message>
        <location filename="../paymentserver.cpp" line="318"/>
        <location filename="../paymentserver.cpp" line="544"/>
        <location filename="../paymentserver.cpp" line="578"/>
        <location filename="../paymentserver.cpp" line="687"/>
        <location filename="../paymentserver.cpp" line="701"/>
        <location filename="../paymentserver.cpp" line="719"/>
        <source>Payment request error</source>
        <translation>支付请求出错</translation>
    </message>
    <message>
        <location filename="../paymentserver.cpp" line="319"/>
        <source>Cannot start dash: click-to-pay handler</source>
        <translation>无法启动达世币程序：click-to-pay handler</translation>
    </message>
    <message>
        <source>Net manager warning</source>
        <translation type="vanished">网络管理器警告</translation>
    </message>
    <message>
        <source>Your active proxy doesn&apos;t support SOCKS5, which is required for payment requests via proxy.</source>
        <translation type="vanished">您的活动代理不支持 SOCKS5，而通过代理进行支付请求时这是必须的。</translation>
    </message>
    <message>
        <location filename="../paymentserver.cpp" line="423"/>
        <location filename="../paymentserver.cpp" line="437"/>
        <location filename="../paymentserver.cpp" line="444"/>
        <source>URI handling</source>
        <translation>URI 处理</translation>
    </message>
    <message>
        <location filename="../paymentserver.cpp" line="424"/>
        <source>Payment request fetch URL is invalid: %1</source>
        <translation>付款请求URI链接非法: %1</translation>
    </message>
    <message>
        <source>URI can not be parsed! This can be caused by an invalid Dash address or malformed URI parameters.</source>
        <translation type="vanished">链接不能被解析! 原因可能是无效的达世币地址或输入的链接有错。</translation>
    </message>
    <message>
        <location filename="../paymentserver.cpp" line="458"/>
        <source>Payment request file handling</source>
        <translation>付款请求文件处理 </translation>
    </message>
    <message>
        <source>Payment request file can not be read or processed! This can be caused by an invalid payment request file.</source>
        <translation type="vanished">付款请求文件不能读取或无法识别！这可能是个不合格的付款请求文件。</translation>
    </message>
    <message>
        <location filename="../paymentserver.cpp" line="437"/>
        <source>Invalid payment address %1</source>
        <translation type="unfinished">无效的付款地址 %1</translation>
    </message>
    <message>
        <location filename="../paymentserver.cpp" line="445"/>
        <source>URI cannot be parsed! This can be caused by an invalid Dash address or malformed URI parameters.</source>
        <translation type="unfinished"></translation>
    </message>
    <message>
        <location filename="../paymentserver.cpp" line="459"/>
        <source>Payment request file cannot be read! This can be caused by an invalid payment request file.</source>
        <translation type="unfinished"></translation>
    </message>
    <message>
        <location filename="../paymentserver.cpp" line="528"/>
        <location filename="../paymentserver.cpp" line="537"/>
        <location filename="../paymentserver.cpp" line="569"/>
        <source>Payment request rejected</source>
        <translation type="unfinished"></translation>
    </message>
    <message>
        <location filename="../paymentserver.cpp" line="528"/>
        <source>Payment request network doesn&apos;t match client network.</source>
        <translation type="unfinished"></translation>
    </message>
    <message>
        <location filename="../paymentserver.cpp" line="537"/>
        <source>Payment request has expired.</source>
        <translation type="unfinished"></translation>
    </message>
    <message>
        <location filename="../paymentserver.cpp" line="544"/>
        <source>Payment request is not initialized.</source>
        <translation type="unfinished"></translation>
    </message>
    <message>
        <location filename="../paymentserver.cpp" line="570"/>
        <source>Unverified payment requests to custom payment scripts are unsupported.</source>
        <translation>不支持到自定义付款脚本的未验证付款请求。</translation>
    </message>
    <message>
        <location filename="../paymentserver.cpp" line="578"/>
        <source>Requested payment amount of %1 is too small (considered dust).</source>
        <translation>请求支付的金额 %1 太小（就像尘埃）。</translation>
    </message>
    <message>
        <location filename="../paymentserver.cpp" line="628"/>
        <source>Refund from %1</source>
        <translation>退款来自 %1</translation>
    </message>
    <message>
        <location filename="../paymentserver.cpp" line="671"/>
        <source>Payment request %1 is too large (%2 bytes, allowed %3 bytes).</source>
        <translation type="unfinished"></translation>
    </message>
    <message>
        <location filename="../paymentserver.cpp" line="677"/>
        <source>Payment request DoS protection</source>
        <translation type="unfinished"></translation>
    </message>
    <message>
        <location filename="../paymentserver.cpp" line="682"/>
        <source>Error communicating with %1: %2</source>
        <translation>%1: %2 通讯出错</translation>
    </message>
    <message>
        <location filename="../paymentserver.cpp" line="702"/>
        <source>Payment request cannot be parsed!</source>
        <translation type="unfinished"></translation>
    </message>
    <message>
        <source>Payment request can not be parsed or processed!</source>
        <translation type="vanished">支付请求不能被解析或处理！</translation>
    </message>
    <message>
        <location filename="../paymentserver.cpp" line="715"/>
        <source>Bad response from server %1</source>
        <translation>来自 %1 服务器的错误响应</translation>
    </message>
    <message>
        <location filename="../paymentserver.cpp" line="737"/>
        <source>Network request error</source>
        <translation>网络请求出错</translation>
    </message>
    <message>
        <location filename="../paymentserver.cpp" line="748"/>
        <source>Payment acknowledged</source>
        <translation>支付已到账</translation>
    </message>
</context>
<context>
    <name>PeerTableModel</name>
    <message>
        <location filename="../peertablemodel.cpp" line="118"/>
        <source>Address/Hostname</source>
        <translation type="unfinished"></translation>
    </message>
    <message>
        <location filename="../peertablemodel.cpp" line="118"/>
        <source>User Agent</source>
        <translation type="unfinished"></translation>
    </message>
    <message>
        <location filename="../peertablemodel.cpp" line="118"/>
        <source>Ping Time</source>
        <translation type="unfinished"></translation>
    </message>
</context>
<context>
    <name>QObject</name>
    <message>
        <location filename="../dash.cpp" line="596"/>
        <source>Dash</source>
        <translation>达世币</translation>
    </message>
    <message>
        <location filename="../dash.cpp" line="558"/>
        <source>Error: Specified data directory &quot;%1&quot; does not exist.</source>
        <translation>错误：指定的数据目录“%1”不存在。</translation>
    </message>
    <message>
        <location filename="../dash.cpp" line="557"/>
        <location filename="../dash.cpp" line="564"/>
        <location filename="../dash.cpp" line="577"/>
        <source>Dash Core</source>
        <translation type="unfinished"></translation>
    </message>
    <message>
        <location filename="../dash.cpp" line="565"/>
        <source>Error: Cannot parse configuration file: %1. Only use key=value syntax.</source>
        <translation>错误: 无法解析配置文件: %1. 只有钥匙=重要的私匙.</translation>
    </message>
    <message>
        <location filename="../dash.cpp" line="597"/>
        <source>Error reading masternode configuration file: %1</source>
        <translation>读取主节点配置文件出错：%1</translation>
    </message>
    <message>
        <location filename="../dash.cpp" line="577"/>
        <source>Error: Invalid combination of -regtest and -testnet.</source>
        <translation>错误：无效的 -regtest 与 -testnet 结合体。</translation>
    </message>
    <message>
        <location filename="../dash.cpp" line="643"/>
        <source>Dash Core didn&apos;t yet exit safely...</source>
        <translation>达世币核心还未安全退出...</translation>
    </message>
    <message>
        <source>Enter a Dash address (e.g. XwnLY9Tf7Zsef8gMGL2fhWA9ZmMjt4KPwg)</source>
        <translation type="vanished">输入达世币地址(如.
XwnLY9Tf7Zsef8gMGL2fhWA9ZmMjt4KPwg)</translation>
    </message>
    <message>
        <location filename="../bitcoinunits.cpp" line="256"/>
        <source>Amount</source>
        <translation type="unfinished"></translation>
    </message>
    <message>
        <location filename="../guiutil.cpp" line="110"/>
        <source>Enter a Dash address (e.g. %1)</source>
        <translation type="unfinished"></translation>
    </message>
    <message>
        <location filename="../guiutil.cpp" line="858"/>
        <source>%1 d</source>
        <translation type="unfinished"></translation>
    </message>
    <message>
        <location filename="../guiutil.cpp" line="860"/>
        <source>%1 h</source>
        <translation type="unfinished">%1 小时</translation>
    </message>
    <message>
        <location filename="../guiutil.cpp" line="862"/>
        <source>%1 m</source>
        <translation type="unfinished">%1 分钟</translation>
    </message>
    <message>
        <location filename="../guiutil.cpp" line="864"/>
        <source>%1 s</source>
        <translation type="unfinished"></translation>
    </message>
    <message>
        <location filename="../guiutil.cpp" line="881"/>
        <source>NETWORK</source>
        <translation type="unfinished"></translation>
    </message>
    <message>
        <location filename="../guiutil.cpp" line="884"/>
        <source>UNKNOWN</source>
        <translation type="unfinished"></translation>
    </message>
    <message>
        <location filename="../guiutil.cpp" line="892"/>
        <source>None</source>
        <translation type="unfinished"></translation>
    </message>
    <message>
        <location filename="../guiutil.cpp" line="897"/>
        <source>N/A</source>
        <translation type="unfinished">不可用</translation>
    </message>
    <message>
        <location filename="../guiutil.cpp" line="897"/>
        <source>%1 ms</source>
        <translation type="unfinished"></translation>
    </message>
</context>
<context>
    <name>QRImageWidget</name>
    <message>
        <location filename="../receiverequestdialog.cpp" line="36"/>
        <source>&amp;Save Image...</source>
        <translation>保存图片(&amp;S)...</translation>
    </message>
    <message>
        <location filename="../receiverequestdialog.cpp" line="39"/>
        <source>&amp;Copy Image</source>
        <translation>复制图片(&amp;C)</translation>
    </message>
    <message>
        <location filename="../receiverequestdialog.cpp" line="71"/>
        <source>Save QR Code</source>
        <translation>保存二维码</translation>
    </message>
    <message>
        <location filename="../receiverequestdialog.cpp" line="71"/>
        <source>PNG Image (*.png)</source>
        <translation>PNG图片(*.png)</translation>
    </message>
</context>
<context>
    <name>RPCConsole</name>
    <message>
        <location filename="../forms/rpcconsole.ui" line="14"/>
        <source>Tools window</source>
        <translation>工具窗口</translation>
    </message>
    <message>
        <location filename="../forms/rpcconsole.ui" line="24"/>
        <source>&amp;Information</source>
        <translation>信息(&amp;I)</translation>
    </message>
    <message>
        <location filename="../forms/rpcconsole.ui" line="249"/>
        <source>Masternode Count</source>
        <translation>主节点计算</translation>
    </message>
    <message>
        <location filename="../forms/rpcconsole.ui" line="39"/>
        <source>General</source>
        <translation>常规</translation>
    </message>
    <message>
        <location filename="../forms/rpcconsole.ui" line="203"/>
        <source>Name</source>
        <translation>姓名</translation>
    </message>
    <message>
        <location filename="../forms/rpcconsole.ui" line="46"/>
        <source>Client name</source>
        <translation>客户端名称</translation>
    </message>
    <message>
        <location filename="../forms/rpcconsole.ui" line="56"/>
        <location filename="../forms/rpcconsole.ui" line="79"/>
        <location filename="../forms/rpcconsole.ui" line="105"/>
        <location filename="../forms/rpcconsole.ui" line="131"/>
        <location filename="../forms/rpcconsole.ui" line="154"/>
        <location filename="../forms/rpcconsole.ui" line="177"/>
        <location filename="../forms/rpcconsole.ui" line="213"/>
        <location filename="../forms/rpcconsole.ui" line="236"/>
        <location filename="../forms/rpcconsole.ui" line="256"/>
        <location filename="../forms/rpcconsole.ui" line="286"/>
        <location filename="../forms/rpcconsole.ui" line="309"/>
        <location filename="../forms/rpcconsole.ui" line="774"/>
        <location filename="../forms/rpcconsole.ui" line="797"/>
        <location filename="../forms/rpcconsole.ui" line="820"/>
        <location filename="../forms/rpcconsole.ui" line="843"/>
        <location filename="../forms/rpcconsole.ui" line="866"/>
        <location filename="../forms/rpcconsole.ui" line="889"/>
        <location filename="../forms/rpcconsole.ui" line="912"/>
        <location filename="../forms/rpcconsole.ui" line="935"/>
        <location filename="../forms/rpcconsole.ui" line="958"/>
        <location filename="../forms/rpcconsole.ui" line="981"/>
        <location filename="../forms/rpcconsole.ui" line="1004"/>
        <location filename="../forms/rpcconsole.ui" line="1027"/>
        <location filename="../forms/rpcconsole.ui" line="1050"/>
        <source>N/A</source>
        <translation>不可用</translation>
    </message>
    <message>
        <location filename="../forms/rpcconsole.ui" line="226"/>
        <source>Number of connections</source>
        <translation>连接数</translation>
    </message>
    <message>
        <location filename="../forms/rpcconsole.ui" line="348"/>
        <source>Open the Dash debug log file from the current data directory. This can take a few seconds for large log files.</source>
        <translation>从数据路径打开达世币Debug日志，这个过程可能需要几秒钟。</translation>
    </message>
    <message>
        <location filename="../forms/rpcconsole.ui" line="351"/>
        <source>&amp;Open</source>
        <translation>打开(&amp;O)</translation>
    </message>
    <message>
        <location filename="../forms/rpcconsole.ui" line="167"/>
        <source>Startup time</source>
        <translation>启动时间</translation>
    </message>
    <message>
        <location filename="../forms/rpcconsole.ui" line="196"/>
        <source>Network</source>
        <translation>网络</translation>
    </message>
    <message>
        <location filename="../forms/rpcconsole.ui" line="299"/>
        <source>Last block time</source>
        <translation>上一数据块时间</translation>
    </message>
    <message>
        <location filename="../forms/rpcconsole.ui" line="341"/>
        <source>Debug log file</source>
        <translation>调试日志文件</translation>
    </message>
    <message>
        <location filename="../forms/rpcconsole.ui" line="92"/>
        <source>Using OpenSSL version</source>
        <translation>使用 OpenSSL 版本</translation>
    </message>
    <message>
        <location filename="../forms/rpcconsole.ui" line="144"/>
        <source>Build date</source>
        <translation>创建时间</translation>
    </message>
    <message>
        <location filename="../forms/rpcconsole.ui" line="276"/>
        <source>Current number of blocks</source>
        <translation>当前数据块数量</translation>
    </message>
    <message>
        <location filename="../forms/rpcconsole.ui" line="69"/>
        <source>Client version</source>
        <translation>客户端版本</translation>
    </message>
    <message>
        <location filename="../forms/rpcconsole.ui" line="118"/>
        <source>Using BerkeleyDB version</source>
        <translation type="unfinished"></translation>
    </message>
    <message>
        <location filename="../forms/rpcconsole.ui" line="269"/>
        <source>Block chain</source>
        <translation>数据链</translation>
    </message>
    <message>
        <location filename="../forms/rpcconsole.ui" line="375"/>
        <source>&amp;Console</source>
        <translation>控制台(&amp;C)</translation>
    </message>
    <message>
        <location filename="../forms/rpcconsole.ui" line="424"/>
        <source>Clear console</source>
        <translation>清空控制台</translation>
    </message>
    <message>
        <location filename="../forms/rpcconsole.ui" line="447"/>
        <source>&amp;Network Traffic</source>
        <translation>网络流量(&amp;N)</translation>
    </message>
    <message>
        <location filename="../forms/rpcconsole.ui" line="499"/>
        <source>&amp;Clear</source>
        <translation>清除(&amp;C)</translation>
    </message>
    <message>
        <location filename="../forms/rpcconsole.ui" line="515"/>
        <source>Totals</source>
        <translation>总数</translation>
    </message>
    <message>
        <location filename="../forms/rpcconsole.ui" line="579"/>
        <source>Received</source>
        <translation type="unfinished"></translation>
    </message>
    <message>
        <location filename="../forms/rpcconsole.ui" line="659"/>
        <source>Sent</source>
        <translation type="unfinished"></translation>
    </message>
    <message>
        <location filename="../forms/rpcconsole.ui" line="700"/>
        <source>&amp;Peers</source>
        <translation type="unfinished"></translation>
    </message>
    <message>
        <location filename="../forms/rpcconsole.ui" line="739"/>
        <location filename="../rpcconsole.cpp" line="237"/>
        <location filename="../rpcconsole.cpp" line="594"/>
        <source>Select a peer to view detailed information.</source>
        <translation type="unfinished"></translation>
    </message>
    <message>
        <location filename="../forms/rpcconsole.ui" line="764"/>
        <source>Direction</source>
        <translation type="unfinished"></translation>
    </message>
    <message>
        <location filename="../forms/rpcconsole.ui" line="787"/>
        <source>Version</source>
        <translation type="unfinished"></translation>
    </message>
    <message>
        <location filename="../forms/rpcconsole.ui" line="810"/>
        <source>User Agent</source>
        <translation type="unfinished"></translation>
    </message>
    <message>
        <location filename="../forms/rpcconsole.ui" line="833"/>
        <source>Services</source>
        <translation type="unfinished"></translation>
    </message>
    <message>
        <location filename="../forms/rpcconsole.ui" line="856"/>
        <source>Starting Height</source>
        <translation type="unfinished"></translation>
    </message>
    <message>
        <location filename="../forms/rpcconsole.ui" line="879"/>
        <source>Sync Height</source>
        <translation type="unfinished"></translation>
    </message>
    <message>
        <location filename="../forms/rpcconsole.ui" line="902"/>
        <source>Ban Score</source>
        <translation type="unfinished"></translation>
    </message>
    <message>
        <location filename="../forms/rpcconsole.ui" line="925"/>
        <source>Connection Time</source>
        <translation type="unfinished"></translation>
    </message>
    <message>
        <location filename="../forms/rpcconsole.ui" line="948"/>
        <source>Last Send</source>
        <translation type="unfinished"></translation>
    </message>
    <message>
        <location filename="../forms/rpcconsole.ui" line="971"/>
        <source>Last Receive</source>
        <translation type="unfinished"></translation>
    </message>
    <message>
        <location filename="../forms/rpcconsole.ui" line="994"/>
        <source>Bytes Sent</source>
        <translation type="unfinished"></translation>
    </message>
    <message>
        <location filename="../forms/rpcconsole.ui" line="1017"/>
        <source>Bytes Received</source>
        <translation type="unfinished"></translation>
    </message>
    <message>
        <location filename="../forms/rpcconsole.ui" line="1040"/>
        <source>Ping Time</source>
        <translation type="unfinished"></translation>
    </message>
    <message>
        <location filename="../rpcconsole.cpp" line="402"/>
        <source>In:</source>
        <translation>输入：</translation>
    </message>
    <message>
        <location filename="../rpcconsole.cpp" line="403"/>
        <source>Out:</source>
        <translation>输出：</translation>
    </message>
    <message>
        <location filename="../rpcconsole.cpp" line="368"/>
        <source>Welcome to the Dash RPC console.</source>
        <translation>欢迎来到达世币RPC控制台。</translation>
    </message>
    <message>
        <location filename="../rpcconsole.cpp" line="369"/>
        <source>Use up and down arrows to navigate history, and &lt;b&gt;Ctrl-L&lt;/b&gt; to clear screen.</source>
        <translation>使用上下方向键浏览历史,  &lt;b&gt;Ctrl-L&lt;/b&gt;清除屏幕。</translation>
    </message>
    <message>
        <location filename="../rpcconsole.cpp" line="370"/>
        <source>Type &lt;b&gt;help&lt;/b&gt; for an overview of available commands.</source>
        <translation>使用 &lt;b&gt;help&lt;/b&gt; 命令显示帮助信息。</translation>
    </message>
    <message>
        <location filename="../rpcconsole.cpp" line="509"/>
        <source>%1 B</source>
        <translation>%1 字节</translation>
    </message>
    <message>
        <location filename="../rpcconsole.cpp" line="511"/>
        <source>%1 KB</source>
        <translation>%1 KB</translation>
    </message>
    <message>
        <location filename="../rpcconsole.cpp" line="513"/>
        <source>%1 MB</source>
        <translation>%1 MB</translation>
    </message>
    <message>
        <location filename="../rpcconsole.cpp" line="515"/>
        <source>%1 GB</source>
        <translation>%1 GB</translation>
    </message>
    <message>
        <location filename="../rpcconsole.cpp" line="632"/>
        <source>via %1</source>
        <translation type="unfinished"></translation>
    </message>
    <message>
        <location filename="../rpcconsole.cpp" line="635"/>
        <location filename="../rpcconsole.cpp" line="636"/>
        <source>never</source>
        <translation type="unfinished"></translation>
    </message>
    <message>
        <location filename="../rpcconsole.cpp" line="643"/>
        <source>Inbound</source>
        <translation type="unfinished"></translation>
    </message>
    <message>
        <location filename="../rpcconsole.cpp" line="643"/>
        <source>Outbound</source>
        <translation type="unfinished"></translation>
    </message>
    <message>
        <location filename="../rpcconsole.cpp" line="656"/>
        <source>Unknown</source>
        <translation type="unfinished"></translation>
    </message>
    <message>
        <location filename="../rpcconsole.cpp" line="658"/>
        <location filename="../rpcconsole.cpp" line="659"/>
        <source>Fetching...</source>
        <translation type="unfinished"></translation>
    </message>
    <message>
        <source>%1 m</source>
        <translation type="vanished">%1 分钟</translation>
    </message>
    <message>
        <source>%1 h</source>
        <translation type="vanished">%1 小时</translation>
    </message>
    <message>
        <source>%1 h %2 m</source>
        <translation type="vanished">%1 小时 %2 分钟</translation>
    </message>
</context>
<context>
    <name>ReceiveCoinsDialog</name>
    <message>
        <location filename="../forms/receivecoinsdialog.ui" line="34"/>
        <source>Reuse one of the previously used receiving addresses. Reusing addresses has security and privacy issues. Do not use this unless re-generating a payment request made before.</source>
        <translation>重复使用以前用过的接收地址。重用地址有安全和隐私方面的隐患。除非是为重复生成同一项支付请求，否则请不要这样做。</translation>
    </message>
    <message>
        <location filename="../forms/receivecoinsdialog.ui" line="37"/>
        <source>R&amp;euse an existing receiving address (not recommended)</source>
        <translation>重用现有的接收地址（不推荐）</translation>
    </message>
    <message>
        <location filename="../forms/receivecoinsdialog.ui" line="51"/>
        <location filename="../forms/receivecoinsdialog.ui" line="74"/>
        <source>An optional message to attach to the payment request, which will be displayed when the request is opened. Note: The message will not be sent with the payment over the Bitcoin network.</source>
        <translation type="unfinished"></translation>
    </message>
    <message>
        <location filename="../forms/receivecoinsdialog.ui" line="54"/>
        <source>&amp;Message:</source>
        <translation>消息(&amp;M)：</translation>
    </message>
    <message>
        <location filename="../forms/receivecoinsdialog.ui" line="67"/>
        <location filename="../forms/receivecoinsdialog.ui" line="88"/>
        <source>An optional label to associate with the new receiving address.</source>
        <translation>可为新建的收款地址添加一个标签。</translation>
    </message>
    <message>
        <location filename="../forms/receivecoinsdialog.ui" line="81"/>
        <source>Use this form to request payments. All fields are &lt;b&gt;optional&lt;/b&gt;.</source>
        <translation>使用此表单要求付款。所有字段都是&lt;b&gt;可选&lt;/b&gt;。</translation>
    </message>
    <message>
        <location filename="../forms/receivecoinsdialog.ui" line="91"/>
        <source>&amp;Label:</source>
        <translation>标签(&amp;L)：</translation>
    </message>
    <message>
        <location filename="../forms/receivecoinsdialog.ui" line="104"/>
        <location filename="../forms/receivecoinsdialog.ui" line="126"/>
        <source>An optional amount to request. Leave this empty or zero to not request a specific amount.</source>
        <translation>可选的请求金额。留空或填零为不要求具体金额。</translation>
    </message>
    <message>
        <location filename="../forms/receivecoinsdialog.ui" line="107"/>
        <source>&amp;Amount:</source>
        <translation>总额(&amp;A)：</translation>
    </message>
    <message>
        <location filename="../forms/receivecoinsdialog.ui" line="141"/>
        <source>&amp;Request payment</source>
        <translation>请求付款(&amp;R)</translation>
    </message>
    <message>
        <location filename="../forms/receivecoinsdialog.ui" line="158"/>
        <source>Clear all fields of the form.</source>
        <translation>清空此表单的所有字段。</translation>
    </message>
    <message>
        <location filename="../forms/receivecoinsdialog.ui" line="161"/>
        <source>Clear</source>
        <translation>清除</translation>
    </message>
    <message>
        <location filename="../forms/receivecoinsdialog.ui" line="236"/>
        <source>Requested payments history</source>
        <translation>请求付款的历史</translation>
    </message>
    <message>
        <location filename="../forms/receivecoinsdialog.ui" line="261"/>
        <source>Show the selected request (does the same as double clicking an entry)</source>
        <translation>显示选中的请求 (双击也可以显示)</translation>
    </message>
    <message>
        <location filename="../forms/receivecoinsdialog.ui" line="264"/>
        <source>Show</source>
        <translation>显示</translation>
    </message>
    <message>
        <location filename="../forms/receivecoinsdialog.ui" line="281"/>
        <source>Remove the selected entries from the list</source>
        <translation>从列表中移除选中的条目</translation>
    </message>
    <message>
        <location filename="../forms/receivecoinsdialog.ui" line="284"/>
        <source>Remove</source>
        <translation>移除</translation>
    </message>
    <message>
        <location filename="../receivecoinsdialog.cpp" line="39"/>
        <source>Copy label</source>
        <translation>复制标签</translation>
    </message>
    <message>
        <location filename="../receivecoinsdialog.cpp" line="40"/>
        <source>Copy message</source>
        <translation>复制消息 </translation>
    </message>
    <message>
        <location filename="../receivecoinsdialog.cpp" line="41"/>
        <source>Copy amount</source>
        <translation>复制金额</translation>
    </message>
</context>
<context>
    <name>ReceiveRequestDialog</name>
    <message>
        <location filename="../forms/receiverequestdialog.ui" line="29"/>
        <source>QR Code</source>
        <translation>二维码</translation>
    </message>
    <message>
        <location filename="../forms/receiverequestdialog.ui" line="75"/>
        <source>Copy &amp;URI</source>
        <translation>复制 URI(&amp;U)</translation>
    </message>
    <message>
        <location filename="../forms/receiverequestdialog.ui" line="85"/>
        <source>Copy &amp;Address</source>
        <translation>复制地址(&amp;A)</translation>
    </message>
    <message>
        <location filename="../forms/receiverequestdialog.ui" line="95"/>
        <source>&amp;Save Image...</source>
        <translation>保存图片(&amp;S)...</translation>
    </message>
    <message>
        <location filename="../receiverequestdialog.cpp" line="136"/>
        <source>Request payment to %1</source>
        <translation>请求付款到 %1</translation>
    </message>
    <message>
        <location filename="../receiverequestdialog.cpp" line="142"/>
        <source>Payment information</source>
        <translation>付款信息</translation>
    </message>
    <message>
        <location filename="../receiverequestdialog.cpp" line="143"/>
        <source>URI</source>
        <translation>URI</translation>
    </message>
    <message>
        <location filename="../receiverequestdialog.cpp" line="145"/>
        <source>Address</source>
        <translation>地址</translation>
    </message>
    <message>
        <location filename="../receiverequestdialog.cpp" line="147"/>
        <source>Amount</source>
        <translation>金额</translation>
    </message>
    <message>
        <location filename="../receiverequestdialog.cpp" line="149"/>
        <source>Label</source>
        <translation>标签</translation>
    </message>
    <message>
        <location filename="../receiverequestdialog.cpp" line="151"/>
        <source>Message</source>
        <translation>消息</translation>
    </message>
    <message>
        <location filename="../receiverequestdialog.cpp" line="161"/>
        <source>Resulting URI too long, try to reduce the text for label / message.</source>
        <translation>URI 太长，请试着精简标签或消息文本。</translation>
    </message>
    <message>
        <location filename="../receiverequestdialog.cpp" line="166"/>
        <source>Error encoding URI into QR Code.</source>
        <translation>将 URI 转为二维码失败。</translation>
    </message>
</context>
<context>
    <name>RecentRequestsTableModel</name>
    <message>
        <location filename="../recentrequeststablemodel.cpp" line="28"/>
        <source>Date</source>
        <translation>日期</translation>
    </message>
    <message>
        <location filename="../recentrequeststablemodel.cpp" line="28"/>
        <source>Label</source>
        <translation>标签</translation>
    </message>
    <message>
        <location filename="../recentrequeststablemodel.cpp" line="28"/>
        <source>Message</source>
        <translation>消息</translation>
    </message>
    <message>
        <location filename="../recentrequeststablemodel.cpp" line="127"/>
        <source>Amount</source>
        <translation>金额</translation>
    </message>
    <message>
        <location filename="../recentrequeststablemodel.cpp" line="68"/>
        <source>(no label)</source>
        <translation>(没有标签)</translation>
    </message>
    <message>
        <location filename="../recentrequeststablemodel.cpp" line="77"/>
        <source>(no message)</source>
        <translation>(无消息)</translation>
    </message>
    <message>
        <location filename="../recentrequeststablemodel.cpp" line="85"/>
        <source>(no amount)</source>
        <translation>(无金额) </translation>
    </message>
</context>
<context>
    <name>SendCoinsDialog</name>
    <message>
        <location filename="../forms/sendcoinsdialog.ui" line="14"/>
        <location filename="../sendcoinsdialog.cpp" line="590"/>
        <location filename="../sendcoinsdialog.cpp" line="602"/>
        <source>Send Coins</source>
        <translation>发送货币</translation>
    </message>
    <message>
        <location filename="../forms/sendcoinsdialog.ui" line="90"/>
        <source>Coin Control Features</source>
        <translation>交易源地址控制功能</translation>
    </message>
    <message>
        <location filename="../forms/sendcoinsdialog.ui" line="110"/>
        <source>Inputs...</source>
        <translation>输入...</translation>
    </message>
    <message>
        <location filename="../forms/sendcoinsdialog.ui" line="120"/>
        <source>automatically selected</source>
        <translation>自动选择</translation>
    </message>
    <message>
        <location filename="../forms/sendcoinsdialog.ui" line="139"/>
        <source>Insufficient funds!</source>
        <translation>存款不足！</translation>
    </message>
    <message>
        <location filename="../forms/sendcoinsdialog.ui" line="228"/>
        <source>Quantity:</source>
        <translation>总量：</translation>
    </message>
    <message>
        <location filename="../forms/sendcoinsdialog.ui" line="263"/>
        <source>Bytes:</source>
        <translation>字节：</translation>
    </message>
    <message>
        <location filename="../forms/sendcoinsdialog.ui" line="311"/>
        <source>Amount:</source>
        <translation>金额：</translation>
    </message>
    <message>
        <location filename="../forms/sendcoinsdialog.ui" line="343"/>
        <source>Priority:</source>
        <translation>优先级：</translation>
    </message>
    <message>
        <location filename="../forms/sendcoinsdialog.ui" line="356"/>
        <source>medium</source>
        <translation>中等</translation>
    </message>
    <message>
        <location filename="../forms/sendcoinsdialog.ui" line="391"/>
        <source>Fee:</source>
        <translation>费用：</translation>
    </message>
    <message>
        <source>Low Output:</source>
        <translation type="vanished">低输出</translation>
    </message>
    <message>
        <location filename="../forms/sendcoinsdialog.ui" line="423"/>
        <source>Dust:</source>
        <translation type="unfinished"></translation>
    </message>
    <message>
        <location filename="../forms/sendcoinsdialog.ui" line="436"/>
        <source>no</source>
        <translation>否</translation>
    </message>
    <message>
        <location filename="../forms/sendcoinsdialog.ui" line="471"/>
        <source>After Fee:</source>
        <translation>加上交易费用后:</translation>
    </message>
    <message>
        <location filename="../forms/sendcoinsdialog.ui" line="503"/>
        <source>Change:</source>
        <translation>变更 : </translation>
    </message>
    <message>
        <location filename="../forms/sendcoinsdialog.ui" line="547"/>
        <source>If this is activated, but the change address is empty or invalid, change will be sent to a newly generated address.</source>
        <translation>如果激活该选项，但是零钱地址用光或者非法，将会新生成零钱地址，转入零钱。</translation>
    </message>
    <message>
        <location filename="../forms/sendcoinsdialog.ui" line="550"/>
        <source>Custom change address</source>
        <translation>自定义零钱地址</translation>
    </message>
    <message>
        <location filename="../forms/sendcoinsdialog.ui" line="756"/>
        <source>Transaction Fee:</source>
        <translation type="unfinished"></translation>
    </message>
    <message>
        <location filename="../forms/sendcoinsdialog.ui" line="770"/>
        <source>Choose...</source>
        <translation type="unfinished"></translation>
    </message>
    <message>
        <location filename="../forms/sendcoinsdialog.ui" line="777"/>
        <source>collapse fee-settings</source>
        <translation type="unfinished"></translation>
    </message>
    <message>
        <location filename="../forms/sendcoinsdialog.ui" line="780"/>
        <source>Minimize</source>
        <translation type="unfinished"></translation>
    </message>
    <message>
        <location filename="../forms/sendcoinsdialog.ui" line="858"/>
        <source>If the custom fee is set to 1000 duffs and the transaction is only 250 bytes, then &quot;per kilobyte&quot; only pays 250 duffs in fee, while &quot;at least&quot; pays 1000 duffs. For transactions bigger than a kilobyte both pay by kilobyte.</source>
        <translation type="unfinished"></translation>
    </message>
    <message>
        <location filename="../forms/sendcoinsdialog.ui" line="861"/>
        <source>per kilobyte</source>
        <translation type="unfinished"></translation>
    </message>
    <message>
        <location filename="../forms/sendcoinsdialog.ui" line="874"/>
        <source>If the custom fee is set to 1000 duffs and the transaction is only 250 bytes, then &quot;per kilobyte&quot; only pays 250 duffs in fee, while &quot;total at least&quot; pays 1000 duffs. For transactions bigger than a kilobyte both pay by kilobyte.</source>
        <translation type="unfinished"></translation>
    </message>
    <message>
        <location filename="../forms/sendcoinsdialog.ui" line="877"/>
        <source>total at least</source>
        <translation type="unfinished"></translation>
    </message>
    <message>
        <location filename="../forms/sendcoinsdialog.ui" line="907"/>
        <location filename="../forms/sendcoinsdialog.ui" line="920"/>
        <source>Paying only the minimum fee is just fine as long as there is less transaction volume than space in the blocks. But be aware that this can end up in a never confirming transaction once there is more demand for bitcoin transactions than the network can process.</source>
        <translation type="unfinished"></translation>
    </message>
    <message>
        <location filename="../forms/sendcoinsdialog.ui" line="923"/>
        <source>(read the tooltip)</source>
        <translation type="unfinished"></translation>
    </message>
    <message>
        <location filename="../forms/sendcoinsdialog.ui" line="952"/>
        <source>Recommended:</source>
        <translation type="unfinished"></translation>
    </message>
    <message>
        <location filename="../forms/sendcoinsdialog.ui" line="982"/>
        <source>Custom:</source>
        <translation type="unfinished"></translation>
    </message>
    <message>
        <location filename="../forms/sendcoinsdialog.ui" line="1034"/>
        <source>(Smart fee not initialized yet. This usually takes a few blocks...)</source>
        <translation type="unfinished"></translation>
    </message>
    <message>
        <location filename="../forms/sendcoinsdialog.ui" line="1063"/>
        <source>Confirmation time:</source>
        <translation type="unfinished"></translation>
    </message>
    <message>
        <location filename="../forms/sendcoinsdialog.ui" line="1123"/>
        <source>normal</source>
        <translation type="unfinished"></translation>
    </message>
    <message>
        <location filename="../forms/sendcoinsdialog.ui" line="1143"/>
        <source>fast</source>
        <translation type="unfinished"></translation>
    </message>
    <message>
        <location filename="../forms/sendcoinsdialog.ui" line="1181"/>
        <source>Send as zero-fee transaction if possible</source>
        <translation type="unfinished"></translation>
    </message>
    <message>
        <location filename="../forms/sendcoinsdialog.ui" line="1188"/>
        <source>(confirmation may take longer)</source>
        <translation type="unfinished"></translation>
    </message>
    <message>
        <location filename="../forms/sendcoinsdialog.ui" line="1255"/>
        <source>Confirm the send action</source>
        <translation>确认并发送货币</translation>
    </message>
    <message>
        <location filename="../forms/sendcoinsdialog.ui" line="1258"/>
        <source>S&amp;end</source>
        <translation>发送(&amp;E)</translation>
    </message>
    <message>
        <location filename="../forms/sendcoinsdialog.ui" line="1281"/>
        <source>Clear all fields of the form.</source>
        <translation>清除此表单的所有字段。</translation>
    </message>
    <message>
        <location filename="../forms/sendcoinsdialog.ui" line="1284"/>
        <source>Clear &amp;All</source>
        <translation>清除所有(&amp;A)</translation>
    </message>
    <message>
        <location filename="../forms/sendcoinsdialog.ui" line="1298"/>
        <source>Send to multiple recipients at once</source>
        <translation>一次发送给多个接收者</translation>
    </message>
    <message>
        <location filename="../forms/sendcoinsdialog.ui" line="1301"/>
        <source>Add &amp;Recipient</source>
        <translation>添加收款人(&amp;R)</translation>
    </message>
    <message>
        <location filename="../forms/sendcoinsdialog.ui" line="1339"/>
        <source>Darksend</source>
        <translation>匿名发送</translation>
    </message>
    <message>
        <location filename="../forms/sendcoinsdialog.ui" line="1358"/>
        <source>InstantX</source>
        <translation>即时支付</translation>
    </message>
    <message>
        <location filename="../forms/sendcoinsdialog.ui" line="1365"/>
        <source>Balance:</source>
        <translation>余额：</translation>
    </message>
    <message>
        <location filename="../sendcoinsdialog.cpp" line="59"/>
        <source>Copy quantity</source>
        <translation>复制金额</translation>
    </message>
    <message>
        <location filename="../sendcoinsdialog.cpp" line="60"/>
        <source>Copy amount</source>
        <translation>复制金额</translation>
    </message>
    <message>
        <location filename="../sendcoinsdialog.cpp" line="61"/>
        <source>Copy fee</source>
        <translation>复制交易费</translation>
    </message>
    <message>
        <location filename="../sendcoinsdialog.cpp" line="62"/>
        <source>Copy after fee</source>
        <translation>复制含交易费的金额</translation>
    </message>
    <message>
        <location filename="../sendcoinsdialog.cpp" line="63"/>
        <source>Copy bytes</source>
        <translation>复制字节</translation>
    </message>
    <message>
        <location filename="../sendcoinsdialog.cpp" line="64"/>
        <source>Copy priority</source>
        <translation>复制优先级</translation>
    </message>
    <message>
        <source>Copy low output</source>
        <translation type="vanished">复制低输出</translation>
    </message>
    <message>
        <location filename="../sendcoinsdialog.cpp" line="65"/>
        <source>Copy dust</source>
        <translation type="unfinished"></translation>
    </message>
    <message>
        <location filename="../sendcoinsdialog.cpp" line="66"/>
        <source>Copy change</source>
        <translation>复制零钱</translation>
    </message>
    <message>
        <location filename="../sendcoinsdialog.cpp" line="221"/>
        <location filename="../sendcoinsdialog.cpp" line="227"/>
        <location filename="../sendcoinsdialog.cpp" line="236"/>
        <source>using</source>
        <translation type="unfinished"></translation>
    </message>
    <message>
        <location filename="../sendcoinsdialog.cpp" line="221"/>
        <location filename="../sendcoinsdialog.cpp" line="227"/>
        <source>anonymous funds</source>
        <translation type="unfinished"></translation>
    </message>
    <message>
        <location filename="../sendcoinsdialog.cpp" line="231"/>
        <source>(darksend requires this amount to be rounded up to the nearest %1).</source>
        <translation type="unfinished"></translation>
    </message>
    <message>
        <location filename="../sendcoinsdialog.cpp" line="236"/>
        <source>any available funds (not recommended)</source>
        <translation type="unfinished"></translation>
    </message>
    <message>
        <location filename="../sendcoinsdialog.cpp" line="242"/>
        <source>and InstantX</source>
<<<<<<< HEAD
        <translation type="unfinished"></translation>
=======
        <translation>和 即时支付</translation>
>>>>>>> b2f895ee
    </message>
    <message>
        <location filename="../sendcoinsdialog.cpp" line="266"/>
        <location filename="../sendcoinsdialog.cpp" line="271"/>
        <location filename="../sendcoinsdialog.cpp" line="276"/>
        <location filename="../sendcoinsdialog.cpp" line="280"/>
        <source>%1 to %2</source>
        <translation>%1 到 %2</translation>
    </message>
    <message>
        <location filename="../sendcoinsdialog.cpp" line="329"/>
        <source>Are you sure you want to send?</source>
        <translation>您确定要发出吗？</translation>
    </message>
    <message>
        <location filename="../sendcoinsdialog.cpp" line="338"/>
        <source>are added as transaction fee</source>
        <translation>作为交易费被添加</translation>
    </message>
    <message>
        <location filename="../sendcoinsdialog.cpp" line="355"/>
        <source>Total Amount %1 (= %2)</source>
        <translation>总额 %1 (= %2)</translation>
    </message>
    <message>
        <location filename="../sendcoinsdialog.cpp" line="357"/>
        <source>or</source>
        <translation>或</translation>
    </message>
    <message>
        <location filename="../sendcoinsdialog.cpp" line="359"/>
        <source>Confirm send coins</source>
        <translation>确认发送货币</translation>
    </message>
    <message>
        <source>Payment request expired</source>
        <translation type="vanished">支付请求已过期</translation>
    </message>
    <message>
        <source>Invalid payment address %1</source>
        <translation type="vanished">无效的付款地址 %1</translation>
    </message>
    <message>
        <location filename="../sendcoinsdialog.cpp" line="567"/>
        <source>The recipient address is not valid, please recheck.</source>
        <translation>收款人地址不合法，请检查。</translation>
    </message>
    <message>
        <location filename="../sendcoinsdialog.cpp" line="570"/>
        <source>The amount to pay must be larger than 0.</source>
        <translation>支付金额必须大于0。</translation>
    </message>
    <message>
        <location filename="../sendcoinsdialog.cpp" line="573"/>
        <source>The amount exceeds your balance.</source>
        <translation>金额超出您的账上余额。</translation>
    </message>
    <message>
        <location filename="../sendcoinsdialog.cpp" line="576"/>
        <source>The total exceeds your balance when the %1 transaction fee is included.</source>
        <translation>计入 %1 交易费后的金额超出您的账上余额。</translation>
    </message>
    <message>
        <location filename="../sendcoinsdialog.cpp" line="579"/>
        <source>Duplicate address found, can only send to each address once per send operation.</source>
        <translation>发现重复的地址, 每次只能对同一地址发送一次。</translation>
    </message>
    <message>
        <location filename="../sendcoinsdialog.cpp" line="582"/>
        <source>Transaction creation failed!</source>
        <translation>交易创建失败！</translation>
    </message>
    <message>
        <location filename="../sendcoinsdialog.cpp" line="586"/>
        <source>The transaction was rejected! This might happen if some of the coins in your wallet were already spent, such as if you used a copy of wallet.dat and coins were spent in the copy but not marked as spent here.</source>
        <translation>错误：该交易被拒绝！发生这种错误的原因可能是：钱包中的达世币已经被用掉，有可能您复制了wallet.dat钱包文件，然后用复制的钱包文件支付了达世币，但是这个钱包文件中没有记录。</translation>
    </message>
    <message>
        <location filename="../sendcoinsdialog.cpp" line="591"/>
        <source>Error: The wallet was unlocked only to anonymize coins.</source>
        <translation type="unfinished"></translation>
    </message>
    <message>
        <location filename="../sendcoinsdialog.cpp" line="594"/>
        <source>A fee higher than %1 is considered an insanely high fee.</source>
        <translation type="unfinished"></translation>
    </message>
    <message>
        <location filename="../sendcoinsdialog.cpp" line="681"/>
        <source>Pay only the minimum fee of %1</source>
        <translation type="unfinished"></translation>
    </message>
    <message>
        <location filename="../sendcoinsdialog.cpp" line="703"/>
        <source>Estimated to begin confirmation within %1 block(s).</source>
        <translation type="unfinished"></translation>
    </message>
    <message>
        <location filename="../sendcoinsdialog.cpp" line="810"/>
        <source>Warning: Invalid Dash address</source>
        <translation>警告：无效的达世币地址</translation>
    </message>
    <message>
        <location filename="../sendcoinsdialog.cpp" line="819"/>
        <source>Warning: Unknown change address</source>
        <translation>警告：未知的更改地址</translation>
    </message>
    <message>
        <location filename="../sendcoinsdialog.cpp" line="830"/>
        <source>(no label)</source>
        <translation>(没有标签)</translation>
    </message>
</context>
<context>
    <name>SendCoinsEntry</name>
    <message>
        <location filename="../forms/sendcoinsentry.ui" line="21"/>
        <source>This is a normal payment.</source>
        <translation>这是笔正常的支付。</translation>
    </message>
    <message>
        <location filename="../forms/sendcoinsentry.ui" line="36"/>
        <source>Pay &amp;To:</source>
        <translation>付给(&amp;T)：</translation>
    </message>
    <message>
        <location filename="../forms/sendcoinsentry.ui" line="54"/>
        <source>The Dash address to send the payment to</source>
        <translation type="unfinished"></translation>
    </message>
    <message>
        <location filename="../forms/sendcoinsentry.ui" line="61"/>
        <source>Choose previously used address</source>
        <translation>选择以前用过的地址</translation>
    </message>
    <message>
        <location filename="../forms/sendcoinsentry.ui" line="71"/>
        <source>Alt+A</source>
        <translation>Alt+A</translation>
    </message>
    <message>
        <location filename="../forms/sendcoinsentry.ui" line="78"/>
        <source>Paste address from clipboard</source>
        <translation>从剪贴板粘贴地址</translation>
    </message>
    <message>
        <location filename="../forms/sendcoinsentry.ui" line="88"/>
        <source>Alt+P</source>
        <translation>Alt+P</translation>
    </message>
    <message>
        <location filename="../forms/sendcoinsentry.ui" line="95"/>
        <location filename="../forms/sendcoinsentry.ui" line="619"/>
        <location filename="../forms/sendcoinsentry.ui" line="1155"/>
        <source>Remove this entry</source>
        <translation>移除此项</translation>
    </message>
    <message>
        <location filename="../forms/sendcoinsentry.ui" line="111"/>
        <source>&amp;Label:</source>
        <translation>标签(&amp;L)：</translation>
    </message>
    <message>
        <location filename="../forms/sendcoinsentry.ui" line="124"/>
        <source>Enter a label for this address to add it to the list of used addresses</source>
        <translation>请为此地址输入一个标签以将它加入用过的地址列表</translation>
    </message>
    <message>
        <location filename="../forms/sendcoinsentry.ui" line="131"/>
        <location filename="../forms/sendcoinsentry.ui" line="652"/>
        <location filename="../forms/sendcoinsentry.ui" line="1188"/>
        <source>A&amp;mount:</source>
        <translation>金额(&amp;M)</translation>
    </message>
    <message>
        <location filename="../forms/sendcoinsentry.ui" line="147"/>
        <source>Message:</source>
        <translation>消息：</translation>
    </message>
    <message>
        <location filename="../forms/sendcoinsentry.ui" line="157"/>
        <source>A message that was attached to the dash: URI which will be stored with the transaction for your reference. Note: This message will not be sent over the Dash network.</source>
        <translation type="unfinished"></translation>
    </message>
    <message>
        <location filename="../forms/sendcoinsentry.ui" line="583"/>
        <source>This is an unverified payment request.</source>
        <translation>这是个非有效的支付请求。</translation>
    </message>
    <message>
        <location filename="../forms/sendcoinsentry.ui" line="601"/>
        <location filename="../forms/sendcoinsentry.ui" line="1133"/>
        <source>Pay To:</source>
        <translation>支付给:</translation>
    </message>
    <message>
        <location filename="../forms/sendcoinsentry.ui" line="635"/>
        <location filename="../forms/sendcoinsentry.ui" line="1171"/>
        <source>Memo:</source>
        <translation>便条：</translation>
    </message>
    <message>
        <location filename="../forms/sendcoinsentry.ui" line="1115"/>
        <source>This is a verified payment request.</source>
        <translation>这是个有效的支付请求。</translation>
    </message>
    <message>
        <location filename="../sendcoinsentry.cpp" line="31"/>
        <source>Enter a label for this address to add it to your address book</source>
        <translation>为这个地址输入一个标签，以便将它添加到您的地址簿</translation>
    </message>
</context>
<context>
    <name>ShutdownWindow</name>
    <message>
        <location filename="../utilitydialog.cpp" line="116"/>
        <source>Dash Core is shutting down...</source>
        <translation>达世币核心正在关闭...</translation>
    </message>
    <message>
        <location filename="../utilitydialog.cpp" line="117"/>
        <source>Do not shut down the computer until this window disappears.</source>
        <translation>在此窗口消失前不要关闭计算机。</translation>
    </message>
</context>
<context>
    <name>SignVerifyMessageDialog</name>
    <message>
        <location filename="../forms/signverifymessagedialog.ui" line="14"/>
        <source>Signatures - Sign / Verify a Message</source>
        <translation>签名 - 为消息签名/验证签名消息</translation>
    </message>
    <message>
        <location filename="../forms/signverifymessagedialog.ui" line="27"/>
        <source>&amp;Sign Message</source>
        <translation>签名消息(&amp;S)</translation>
    </message>
    <message>
        <location filename="../forms/signverifymessagedialog.ui" line="33"/>
        <source>You can sign messages with your addresses to prove you own them. Be careful not to sign anything vague, as phishing attacks may try to trick you into signing your identity over to them. Only sign fully-detailed statements you agree to.</source>
        <translation>您可以用你的地址对消息进行签名，以证明您是该地址的所有人。注意不要对模棱两可的消息签名，以免遭受钓鱼式攻击。请确保消息内容准确的表达了您的真实意愿。</translation>
    </message>
    <message>
        <location filename="../forms/signverifymessagedialog.ui" line="51"/>
        <source>The Dash address to sign the message with</source>
        <translation type="unfinished"></translation>
    </message>
    <message>
        <location filename="../forms/signverifymessagedialog.ui" line="58"/>
        <location filename="../forms/signverifymessagedialog.ui" line="268"/>
        <source>Choose previously used address</source>
        <translation>选择以前用过的地址</translation>
    </message>
    <message>
        <location filename="../forms/signverifymessagedialog.ui" line="68"/>
        <location filename="../forms/signverifymessagedialog.ui" line="278"/>
        <source>Alt+A</source>
        <translation>Alt+A</translation>
    </message>
    <message>
        <location filename="../forms/signverifymessagedialog.ui" line="78"/>
        <source>Paste address from clipboard</source>
        <translation>从剪贴板粘贴地址</translation>
    </message>
    <message>
        <location filename="../forms/signverifymessagedialog.ui" line="88"/>
        <source>Alt+P</source>
        <translation>Alt+P</translation>
    </message>
    <message>
        <location filename="../forms/signverifymessagedialog.ui" line="100"/>
        <source>Enter the message you want to sign here</source>
        <translation>请输入您要发送的签名消息</translation>
    </message>
    <message>
        <location filename="../forms/signverifymessagedialog.ui" line="107"/>
        <source>Signature</source>
        <translation>签名</translation>
    </message>
    <message>
        <location filename="../forms/signverifymessagedialog.ui" line="134"/>
        <source>Copy the current signature to the system clipboard</source>
        <translation>复制当前签名至剪切板</translation>
    </message>
    <message>
        <location filename="../forms/signverifymessagedialog.ui" line="155"/>
        <source>Sign the message to prove you own this Dash address</source>
        <translation>签署信息证明你拥有此达世币地址</translation>
    </message>
    <message>
        <location filename="../forms/signverifymessagedialog.ui" line="158"/>
        <source>Sign &amp;Message</source>
        <translation>消息签名(&amp;M)</translation>
    </message>
    <message>
        <location filename="../forms/signverifymessagedialog.ui" line="172"/>
        <source>Reset all sign message fields</source>
        <translation>清空所有签名消息栏</translation>
    </message>
    <message>
        <location filename="../forms/signverifymessagedialog.ui" line="175"/>
        <location filename="../forms/signverifymessagedialog.ui" line="318"/>
        <source>Clear &amp;All</source>
        <translation>清除所有(&amp;A)</translation>
    </message>
    <message>
        <location filename="../forms/signverifymessagedialog.ui" line="234"/>
        <source>&amp;Verify Message</source>
        <translation>验证消息(&amp;V)</translation>
    </message>
    <message>
        <location filename="../forms/signverifymessagedialog.ui" line="240"/>
        <source>Enter the signing address, message (ensure you copy line breaks, spaces, tabs, etc. exactly) and signature below to verify the message. Be careful not to read more into the signature than what is in the signed message itself, to avoid being tricked by a man-in-the-middle attack.</source>
        <translation>在下面输入签名地址，消息（请确保换行符、空格符、制表符等等一个不漏）和签名以验证消息。请确保签名信息准确，提防中间人攻击。</translation>
    </message>
    <message>
        <location filename="../forms/signverifymessagedialog.ui" line="261"/>
        <source>The Dash address the message was signed with</source>
        <translation type="unfinished"></translation>
    </message>
    <message>
        <location filename="../forms/signverifymessagedialog.ui" line="298"/>
        <source>Verify the message to ensure it was signed with the specified Dash address</source>
        <translation>验证信息用来确保此被签署信息对应相对的达世币地址</translation>
    </message>
    <message>
        <location filename="../forms/signverifymessagedialog.ui" line="301"/>
        <source>Verify &amp;Message</source>
        <translation>验证消息签名(&amp;M)</translation>
    </message>
    <message>
        <location filename="../forms/signverifymessagedialog.ui" line="315"/>
        <source>Reset all verify message fields</source>
        <translation>清空所有验证消息栏</translation>
    </message>
    <message>
        <location filename="../signverifymessagedialog.cpp" line="30"/>
        <source>Click &quot;Sign Message&quot; to generate signature</source>
        <translation>单击“签名消息“产生签名。</translation>
    </message>
    <message>
        <source>Enter a Dash address (e.g. XwnLY9Tf7Zsef8gMGL2fhWA9ZmMjt4KPwg)</source>
        <translation type="vanished">输入达世币地址(如.
XwnLY9Tf7Zsef8gMGL2fhWA9ZmMjt4KPwg)</translation>
    </message>
    <message>
        <location filename="../signverifymessagedialog.cpp" line="113"/>
        <location filename="../signverifymessagedialog.cpp" line="193"/>
        <source>The entered address is invalid.</source>
        <translation>输入的地址非法。</translation>
    </message>
    <message>
        <location filename="../signverifymessagedialog.cpp" line="113"/>
        <location filename="../signverifymessagedialog.cpp" line="121"/>
        <location filename="../signverifymessagedialog.cpp" line="193"/>
        <location filename="../signverifymessagedialog.cpp" line="201"/>
        <source>Please check the address and try again.</source>
        <translation>请检查地址后重试。</translation>
    </message>
    <message>
        <location filename="../signverifymessagedialog.cpp" line="121"/>
        <location filename="../signverifymessagedialog.cpp" line="201"/>
        <source>The entered address does not refer to a key.</source>
        <translation>输入的地址没有关联的公私钥对。</translation>
    </message>
    <message>
        <location filename="../signverifymessagedialog.cpp" line="129"/>
        <source>Wallet unlock was cancelled.</source>
        <translation>钱包解锁动作取消。</translation>
    </message>
    <message>
        <location filename="../signverifymessagedialog.cpp" line="137"/>
        <source>Private key for the entered address is not available.</source>
        <translation>找不到输入地址关联的私钥。</translation>
    </message>
    <message>
        <location filename="../signverifymessagedialog.cpp" line="149"/>
        <source>Message signing failed.</source>
        <translation>消息签名失败。</translation>
    </message>
    <message>
        <location filename="../signverifymessagedialog.cpp" line="154"/>
        <source>Message signed.</source>
        <translation>消息已签名。</translation>
    </message>
    <message>
        <location filename="../signverifymessagedialog.cpp" line="212"/>
        <source>The signature could not be decoded.</source>
        <translation>签名无法解码。</translation>
    </message>
    <message>
        <location filename="../signverifymessagedialog.cpp" line="212"/>
        <location filename="../signverifymessagedialog.cpp" line="225"/>
        <source>Please check the signature and try again.</source>
        <translation>请检查签名后重试。</translation>
    </message>
    <message>
        <location filename="../signverifymessagedialog.cpp" line="225"/>
        <source>The signature did not match the message digest.</source>
        <translation>签名与消息摘要不匹配。</translation>
    </message>
    <message>
        <location filename="../signverifymessagedialog.cpp" line="232"/>
        <source>Message verification failed.</source>
        <translation>消息验证失败。</translation>
    </message>
    <message>
        <location filename="../signverifymessagedialog.cpp" line="237"/>
        <source>Message verified.</source>
        <translation>消息验证成功。</translation>
    </message>
</context>
<context>
    <name>SplashScreen</name>
    <message>
        <location filename="../splashscreen.cpp" line="36"/>
        <source>Dash Core</source>
        <translation>达世币核心</translation>
    </message>
    <message>
        <location filename="../splashscreen.cpp" line="37"/>
        <source>Version %1</source>
        <translation>版本 %1</translation>
    </message>
    <message>
        <location filename="../splashscreen.cpp" line="38"/>
        <source>The Bitcoin Core developers</source>
        <translation>Bitcoin Core 的开发者</translation>
    </message>
    <message>
        <location filename="../splashscreen.cpp" line="39"/>
        <source>The Dash Core developers</source>
        <translation>达世币核心开发人员</translation>
    </message>
    <message>
        <location filename="../networkstyle.cpp" line="19"/>
        <source>[testnet]</source>
        <translation>[testnet]</translation>
    </message>
</context>
<context>
    <name>TrafficGraphWidget</name>
    <message>
        <location filename="../trafficgraphwidget.cpp" line="79"/>
        <source>KB/s</source>
        <translation>KB/s</translation>
    </message>
</context>
<context>
    <name>TransactionDesc</name>
    <message numerus="yes">
        <location filename="../transactiondesc.cpp" line="33"/>
        <source>Open for %n more block(s)</source>
        <translation>
            <numerusform>对于%n个块开放</numerusform>
        </translation>
    </message>
    <message>
        <location filename="../transactiondesc.cpp" line="35"/>
        <source>Open until %1</source>
        <translation>至 %1 个数据块时开启</translation>
    </message>
    <message>
        <location filename="../transactiondesc.cpp" line="46"/>
        <location filename="../transactiondesc.cpp" line="57"/>
        <location filename="../transactiondesc.cpp" line="67"/>
        <location filename="../transactiondesc.cpp" line="79"/>
        <source>conflicted</source>
        <translation>发现冲突</translation>
    </message>
    <message>
        <location filename="../transactiondesc.cpp" line="48"/>
        <source>%1/offline (verified via instantx)</source>
        <translation>%1/下线(经过即时支付系统认证)</translation>
    </message>
    <message>
        <location filename="../transactiondesc.cpp" line="50"/>
        <source>%1/confirmed (verified via instantx)</source>
        <translation>%1/已确认(经过即时支付系统认证)</translation>
    </message>
    <message>
        <location filename="../transactiondesc.cpp" line="52"/>
        <source>%1 confirmations (verified via instantx)</source>
        <translation>%1/确认完成(经过即时支付付系统认证)</translation>
    </message>
    <message>
        <location filename="../transactiondesc.cpp" line="81"/>
        <source>%1/offline</source>
        <translation>%1 / 离线</translation>
    </message>
    <message>
        <location filename="../transactiondesc.cpp" line="83"/>
        <source>%1/unconfirmed</source>
        <translation>%1/未确认</translation>
    </message>
    <message>
        <location filename="../transactiondesc.cpp" line="73"/>
        <location filename="../transactiondesc.cpp" line="85"/>
        <source>%1 confirmations</source>
        <translation>%1 已确认</translation>
    </message>
    <message>
        <location filename="../transactiondesc.cpp" line="59"/>
        <source>%1/offline (InstantX verification in progress - %2 of %3 signatures)</source>
        <translation>%1/下线 (即时支付系统正在认证中 - %2 of %3签名数)</translation>
    </message>
    <message>
        <location filename="../transactiondesc.cpp" line="61"/>
        <source>%1/confirmed (InstantX verification in progress - %2 of %3 signatures )</source>
        <translation>%1/已确认 (即时支付系统正在认证中 - %2 of %3签名数)</translation>
    </message>
    <message>
        <location filename="../transactiondesc.cpp" line="63"/>
        <source>%1 confirmations (InstantX verification in progress - %2 of %3 signatures)</source>
        <translation>%1/确认完成 (即时支付系统正在认证中 - %2 of %3签名数)</translation>
    </message>
    <message>
        <location filename="../transactiondesc.cpp" line="69"/>
        <source>%1/offline (InstantX verification failed)</source>
        <translation>%1/下线 (即时支付系统认证失败)</translation>
    </message>
    <message>
        <location filename="../transactiondesc.cpp" line="71"/>
        <source>%1/confirmed (InstantX verification failed)</source>
        <translation>%1/已确认 (即时支付系统认证失败)</translation>
    </message>
    <message>
        <location filename="../transactiondesc.cpp" line="103"/>
        <source>Status</source>
        <translation>状态</translation>
    </message>
    <message>
        <location filename="../transactiondesc.cpp" line="108"/>
        <source>, has not been successfully broadcast yet</source>
        <translation>，未被成功广播</translation>
    </message>
    <message numerus="yes">
        <location filename="../transactiondesc.cpp" line="110"/>
        <source>, broadcast through %n node(s)</source>
        <translation>
            <numerusform>，通过%n(多个)节点广播</numerusform>
        </translation>
    </message>
    <message>
        <location filename="../transactiondesc.cpp" line="114"/>
        <source>Date</source>
        <translation>日期</translation>
    </message>
    <message>
        <location filename="../transactiondesc.cpp" line="121"/>
        <source>Source</source>
        <translation>源</translation>
    </message>
    <message>
        <location filename="../transactiondesc.cpp" line="121"/>
        <source>Generated</source>
        <translation>生成</translation>
    </message>
    <message>
        <location filename="../transactiondesc.cpp" line="126"/>
        <location filename="../transactiondesc.cpp" line="139"/>
        <location filename="../transactiondesc.cpp" line="211"/>
        <source>From</source>
        <translation>来自</translation>
    </message>
    <message>
        <location filename="../transactiondesc.cpp" line="139"/>
        <source>unknown</source>
        <translation>未知</translation>
    </message>
    <message>
        <location filename="../transactiondesc.cpp" line="140"/>
        <location filename="../transactiondesc.cpp" line="160"/>
        <location filename="../transactiondesc.cpp" line="229"/>
        <source>To</source>
        <translation>到</translation>
    </message>
    <message>
        <location filename="../transactiondesc.cpp" line="142"/>
        <source>own address</source>
        <translation>自己的地址</translation>
    </message>
    <message>
        <location filename="../transactiondesc.cpp" line="142"/>
        <location filename="../transactiondesc.cpp" line="211"/>
        <source>watch-only</source>
        <translation type="unfinished"></translation>
    </message>
    <message>
        <location filename="../transactiondesc.cpp" line="144"/>
        <source>label</source>
        <translation>标签</translation>
    </message>
    <message>
        <location filename="../transactiondesc.cpp" line="178"/>
        <location filename="../transactiondesc.cpp" line="190"/>
        <location filename="../transactiondesc.cpp" line="243"/>
        <location filename="../transactiondesc.cpp" line="269"/>
        <location filename="../transactiondesc.cpp" line="322"/>
        <source>Credit</source>
        <translation>收入</translation>
    </message>
    <message numerus="yes">
        <location filename="../transactiondesc.cpp" line="180"/>
        <source>matures in %n more block(s)</source>
        <translation type="unfinished">
            <numerusform></numerusform>
        </translation>
    </message>
    <message>
        <location filename="../transactiondesc.cpp" line="182"/>
        <source>not accepted</source>
        <translation>未被接受</translation>
    </message>
    <message>
        <location filename="../transactiondesc.cpp" line="241"/>
        <location filename="../transactiondesc.cpp" line="266"/>
        <location filename="../transactiondesc.cpp" line="319"/>
        <source>Debit</source>
        <translation>支出</translation>
    </message>
    <message>
        <location filename="../transactiondesc.cpp" line="251"/>
        <source>Total debit</source>
        <translation type="unfinished"></translation>
    </message>
    <message>
        <location filename="../transactiondesc.cpp" line="252"/>
        <source>Total credit</source>
        <translation type="unfinished"></translation>
    </message>
    <message>
        <location filename="../transactiondesc.cpp" line="257"/>
        <source>Transaction fee</source>
        <translation>交易费</translation>
    </message>
    <message>
        <location filename="../transactiondesc.cpp" line="273"/>
        <source>Net amount</source>
        <translation>净额</translation>
    </message>
    <message>
        <location filename="../transactiondesc.cpp" line="279"/>
        <location filename="../transactiondesc.cpp" line="288"/>
        <source>Message</source>
        <translation>消息</translation>
    </message>
    <message>
        <location filename="../transactiondesc.cpp" line="281"/>
        <source>Comment</source>
        <translation>备注</translation>
    </message>
    <message>
        <location filename="../transactiondesc.cpp" line="283"/>
        <source>Transaction ID</source>
        <translation>交易ID</translation>
    </message>
    <message>
        <location filename="../transactiondesc.cpp" line="301"/>
        <source>Merchant</source>
        <translation>商店</translation>
    </message>
    <message>
        <location filename="../transactiondesc.cpp" line="308"/>
        <source>Generated coins must mature %1 blocks before they can be spent. When you generated this block, it was broadcast to the network to be added to the block chain. If it fails to get into the chain, its state will change to &quot;not accepted&quot; and it won&apos;t be spendable. This may occasionally happen if another node generates a block within a few seconds of yours.</source>
        <translation>生成的达世币在可以使用前必须有 %1 个成熟的区块。当您生成了此区块后，它将被广播到网络中以加入区块链。如果它未成功进入区块链，其状态将变更为“不接受”并且不可使用。这可能偶尔会发生，如果另一个节点比你早几秒钟成功生成一个区块。</translation>
    </message>
    <message>
        <location filename="../transactiondesc.cpp" line="316"/>
        <source>Debug information</source>
        <translation>调试信息</translation>
    </message>
    <message>
        <location filename="../transactiondesc.cpp" line="324"/>
        <source>Transaction</source>
        <translation>交易</translation>
    </message>
    <message>
        <location filename="../transactiondesc.cpp" line="327"/>
        <source>Inputs</source>
        <translation>输入</translation>
    </message>
    <message>
        <location filename="../transactiondesc.cpp" line="348"/>
        <source>Amount</source>
        <translation>金额</translation>
    </message>
    <message>
        <location filename="../transactiondesc.cpp" line="349"/>
        <location filename="../transactiondesc.cpp" line="350"/>
        <source>true</source>
        <translation>正确</translation>
    </message>
    <message>
        <location filename="../transactiondesc.cpp" line="349"/>
        <location filename="../transactiondesc.cpp" line="350"/>
        <source>false</source>
        <translation>错误</translation>
    </message>
</context>
<context>
    <name>TransactionDescDialog</name>
    <message>
        <location filename="../forms/transactiondescdialog.ui" line="14"/>
        <source>Transaction details</source>
        <translation>交易细节</translation>
    </message>
    <message>
        <location filename="../forms/transactiondescdialog.ui" line="20"/>
        <source>This pane shows a detailed description of the transaction</source>
        <translation>当前面板显示了交易的详细信息</translation>
    </message>
</context>
<context>
    <name>TransactionTableModel</name>
    <message>
        <location filename="../transactiontablemodel.cpp" line="229"/>
        <source>Date</source>
        <translation>日期</translation>
    </message>
    <message>
        <location filename="../transactiontablemodel.cpp" line="229"/>
        <source>Type</source>
        <translation>类型</translation>
    </message>
    <message>
        <location filename="../transactiontablemodel.cpp" line="229"/>
        <source>Address</source>
        <translation>地址</translation>
    </message>
    <message>
        <source>Amount</source>
        <translation type="vanished">数量</translation>
    </message>
    <message numerus="yes">
        <location filename="../transactiontablemodel.cpp" line="287"/>
        <source>Open for %n more block(s)</source>
        <translation>
            <numerusform>对于%n(多)个块开放</numerusform>
        </translation>
    </message>
    <message>
        <location filename="../transactiontablemodel.cpp" line="290"/>
        <source>Open until %1</source>
        <translation>至 %1 个数据块时开启</translation>
    </message>
    <message>
        <location filename="../transactiontablemodel.cpp" line="293"/>
        <source>Offline</source>
        <translation>掉线</translation>
    </message>
    <message>
        <location filename="../transactiontablemodel.cpp" line="296"/>
        <source>Unconfirmed</source>
        <translation>未确认的 </translation>
    </message>
    <message>
        <location filename="../transactiontablemodel.cpp" line="299"/>
        <source>Confirming (%1 of %2 recommended confirmations)</source>
        <translation>确认中 (推荐 %2个确认，已经有 %1个确认)</translation>
    </message>
    <message>
        <location filename="../transactiontablemodel.cpp" line="302"/>
        <source>Confirmed (%1 confirmations)</source>
        <translation>已确认 (%1 条确认信息)</translation>
    </message>
    <message>
        <location filename="../transactiontablemodel.cpp" line="305"/>
        <source>Conflicted</source>
        <translation>冲突的</translation>
    </message>
    <message>
        <location filename="../transactiontablemodel.cpp" line="308"/>
        <source>Immature (%1 confirmations, will be available after %2)</source>
        <translation>未成熟 (%1 个确认，将在 %2 个后可用)</translation>
    </message>
    <message>
        <location filename="../transactiontablemodel.cpp" line="311"/>
        <source>This block was not received by any other nodes and will probably not be accepted!</source>
        <translation>此数据块未被任何其他节点接收，可能不被接受！</translation>
    </message>
    <message>
        <location filename="../transactiontablemodel.cpp" line="314"/>
        <source>Generated but not accepted</source>
        <translation>已生成但未被接受</translation>
    </message>
    <message>
        <location filename="../transactiontablemodel.cpp" line="353"/>
        <source>Received with</source>
        <translation>接收于</translation>
    </message>
    <message>
        <location filename="../transactiontablemodel.cpp" line="355"/>
        <source>Received from</source>
        <translation>收款来自</translation>
    </message>
    <message>
        <location filename="../transactiontablemodel.cpp" line="357"/>
        <source>Received via Darksend</source>
        <translation>已通过匿名处理接收</translation>
    </message>
    <message>
        <location filename="../transactiontablemodel.cpp" line="360"/>
        <source>Sent to</source>
        <translation>发送给</translation>
    </message>
    <message>
        <location filename="../transactiontablemodel.cpp" line="362"/>
        <source>Payment to yourself</source>
        <translation>付款给自己</translation>
    </message>
    <message>
        <location filename="../transactiontablemodel.cpp" line="364"/>
        <source>Mined</source>
        <translation>挖矿所得</translation>
    </message>
    <message>
        <location filename="../transactiontablemodel.cpp" line="367"/>
        <source>Darksend Denominate</source>
        <translation>匿名发送面额化</translation>
    </message>
    <message>
        <location filename="../transactiontablemodel.cpp" line="369"/>
        <source>Darksend Collateral Payment</source>
        <translation>匿名发送附加费用</translation>
    </message>
    <message>
        <location filename="../transactiontablemodel.cpp" line="371"/>
        <source>Darksend Make Collateral Inputs</source>
        <translation type="unfinished"></translation>
    </message>
    <message>
        <location filename="../transactiontablemodel.cpp" line="373"/>
        <source>Darksend Create Denominations</source>
        <translation type="unfinished"></translation>
    </message>
    <message>
        <location filename="../transactiontablemodel.cpp" line="375"/>
        <source>Darksent</source>
        <translation>匿名发送</translation>
    </message>
    <message>
        <location filename="../transactiontablemodel.cpp" line="405"/>
        <source>watch-only</source>
        <translation type="unfinished"></translation>
    </message>
    <message>
        <location filename="../transactiontablemodel.cpp" line="422"/>
        <source>(n/a)</source>
        <translation>（不可用）</translation>
    </message>
    <message>
        <location filename="../transactiontablemodel.cpp" line="632"/>
        <source>Transaction status. Hover over this field to show number of confirmations.</source>
        <translation>交易状态。 鼠标移到此区域可显示确认项数量。</translation>
    </message>
    <message>
        <location filename="../transactiontablemodel.cpp" line="634"/>
        <source>Date and time that the transaction was received.</source>
        <translation>接收到交易的时间</translation>
    </message>
    <message>
        <location filename="../transactiontablemodel.cpp" line="636"/>
        <source>Type of transaction.</source>
        <translation>交易类别。</translation>
    </message>
    <message>
        <location filename="../transactiontablemodel.cpp" line="638"/>
        <source>Whether or not a watch-only address is involved in this transaction.</source>
        <translation type="unfinished"></translation>
    </message>
    <message>
        <location filename="../transactiontablemodel.cpp" line="640"/>
        <source>Destination address of transaction.</source>
        <translation>交易目的地址。</translation>
    </message>
    <message>
        <location filename="../transactiontablemodel.cpp" line="642"/>
        <source>Amount removed from or added to balance.</source>
        <translation>从余额添加或移除的金额。</translation>
    </message>
</context>
<context>
    <name>TransactionView</name>
    <message>
        <location filename="../transactionview.cpp" line="67"/>
        <location filename="../transactionview.cpp" line="83"/>
        <source>All</source>
        <translation>全部</translation>
    </message>
    <message>
        <location filename="../transactionview.cpp" line="68"/>
        <source>Today</source>
        <translation>今天</translation>
    </message>
    <message>
        <location filename="../transactionview.cpp" line="69"/>
        <source>This week</source>
        <translation>本周</translation>
    </message>
    <message>
        <location filename="../transactionview.cpp" line="70"/>
        <source>This month</source>
        <translation>本月</translation>
    </message>
    <message>
        <location filename="../transactionview.cpp" line="71"/>
        <source>Last month</source>
        <translation>上月</translation>
    </message>
    <message>
        <location filename="../transactionview.cpp" line="72"/>
        <source>This year</source>
        <translation>今年</translation>
    </message>
    <message>
        <location filename="../transactionview.cpp" line="73"/>
        <source>Range...</source>
        <translation>范围...</translation>
    </message>
    <message>
        <location filename="../transactionview.cpp" line="84"/>
        <source>Received with</source>
        <translation>接收于</translation>
    </message>
    <message>
        <location filename="../transactionview.cpp" line="86"/>
        <source>Sent to</source>
        <translation>发送给</translation>
    </message>
    <message>
        <location filename="../transactionview.cpp" line="88"/>
        <source>Darksent</source>
        <translation>匿名发送</translation>
    </message>
    <message>
        <location filename="../transactionview.cpp" line="89"/>
        <source>Darksend Make Collateral Inputs</source>
        <translation type="unfinished"></translation>
    </message>
    <message>
        <location filename="../transactionview.cpp" line="90"/>
        <source>Darksend Create Denominations</source>
        <translation type="unfinished"></translation>
    </message>
    <message>
        <location filename="../transactionview.cpp" line="91"/>
        <source>Darksend Denominate</source>
        <translation>匿名发送面额化</translation>
    </message>
    <message>
        <location filename="../transactionview.cpp" line="92"/>
        <source>Darksend Collateral Payment</source>
        <translation>匿名发送附加费用</translation>
    </message>
    <message>
        <location filename="../transactionview.cpp" line="93"/>
        <source>To yourself</source>
        <translation>到自己</translation>
    </message>
    <message>
        <location filename="../transactionview.cpp" line="94"/>
        <source>Mined</source>
        <translation>挖矿所得</translation>
    </message>
    <message>
        <location filename="../transactionview.cpp" line="95"/>
        <source>Other</source>
        <translation>其他</translation>
    </message>
    <message>
        <location filename="../transactionview.cpp" line="101"/>
        <source>Enter address or label to search</source>
        <translation>输入地址或标签进行搜索</translation>
    </message>
    <message>
        <location filename="../transactionview.cpp" line="107"/>
        <source>Min amount</source>
        <translation>最小金额</translation>
    </message>
    <message>
        <location filename="../transactionview.cpp" line="143"/>
        <source>Copy address</source>
        <translation>复制地址</translation>
    </message>
    <message>
        <location filename="../transactionview.cpp" line="144"/>
        <source>Copy label</source>
        <translation>复制标签</translation>
    </message>
    <message>
        <location filename="../transactionview.cpp" line="145"/>
        <source>Copy amount</source>
        <translation>复制金额</translation>
    </message>
    <message>
        <location filename="../transactionview.cpp" line="146"/>
        <source>Copy transaction ID</source>
        <translation>复制交易编号</translation>
    </message>
    <message>
        <location filename="../transactionview.cpp" line="147"/>
        <source>Edit label</source>
        <translation>编辑标签</translation>
    </message>
    <message>
        <location filename="../transactionview.cpp" line="148"/>
        <source>Show transaction details</source>
        <translation>显示交易详情</translation>
    </message>
    <message>
        <location filename="../transactionview.cpp" line="327"/>
        <source>Export Transaction History</source>
        <translation>导出交易历史</translation>
    </message>
    <message>
        <location filename="../transactionview.cpp" line="328"/>
        <source>Comma separated file (*.csv)</source>
        <translation>逗号分隔文件 (*.csv)</translation>
    </message>
    <message>
        <location filename="../transactionview.cpp" line="337"/>
        <source>Confirmed</source>
        <translation>已确认</translation>
    </message>
    <message>
        <location filename="../transactionview.cpp" line="339"/>
        <source>Watch-only</source>
        <translation type="unfinished"></translation>
    </message>
    <message>
        <location filename="../transactionview.cpp" line="340"/>
        <source>Date</source>
        <translation>日期</translation>
    </message>
    <message>
        <location filename="../transactionview.cpp" line="341"/>
        <source>Type</source>
        <translation>类别</translation>
    </message>
    <message>
        <location filename="../transactionview.cpp" line="342"/>
        <source>Label</source>
        <translation>标签</translation>
    </message>
    <message>
        <location filename="../transactionview.cpp" line="343"/>
        <source>Address</source>
        <translation>地址</translation>
    </message>
    <message>
        <source>Amount</source>
        <translation type="vanished">金额</translation>
    </message>
    <message>
        <location filename="../transactionview.cpp" line="345"/>
        <source>ID</source>
        <translation>ID</translation>
    </message>
    <message>
        <location filename="../transactionview.cpp" line="348"/>
        <source>Exporting Failed</source>
        <translation>导出失败</translation>
    </message>
    <message>
        <location filename="../transactionview.cpp" line="348"/>
        <source>There was an error trying to save the transaction history to %1.</source>
        <translation>导出交易历史到 %1 时发生错误。</translation>
    </message>
    <message>
        <location filename="../transactionview.cpp" line="352"/>
        <source>Exporting Successful</source>
        <translation>导出成功</translation>
    </message>
    <message>
        <location filename="../transactionview.cpp" line="352"/>
        <source>The transaction history was successfully saved to %1.</source>
        <translation>交易历史已成功保存到 %1。</translation>
    </message>
    <message>
        <location filename="../transactionview.cpp" line="461"/>
        <source>Range:</source>
        <translation>范围：</translation>
    </message>
    <message>
        <location filename="../transactionview.cpp" line="469"/>
        <source>to</source>
        <translation>到</translation>
    </message>
</context>
<context>
    <name>UnitDisplayStatusBarControl</name>
    <message>
        <location filename="../bitcoingui.cpp" line="1100"/>
        <source>Unit to show amounts in. Click to select another unit.</source>
        <translation type="unfinished"></translation>
    </message>
</context>
<context>
    <name>WalletFrame</name>
    <message>
        <location filename="../walletframe.cpp" line="26"/>
        <source>No wallet has been loaded.</source>
        <translation>没有载入钱包。</translation>
    </message>
</context>
<context>
    <name>WalletModel</name>
    <message>
        <location filename="../walletmodel.cpp" line="289"/>
        <location filename="../walletmodel.cpp" line="303"/>
        <source>Send Coins</source>
        <translation>发送达世币</translation>
    </message>
    <message numerus="yes">
        <location filename="../walletmodel.cpp" line="289"/>
        <source>InstantX doesn&apos;t support sending values that high yet. Transactions are currently limited to %n DASH.</source>
        <translation type="unfinished">
            <numerusform></numerusform>
        </translation>
    </message>
</context>
<context>
    <name>WalletView</name>
    <message>
        <location filename="../walletview.cpp" line="44"/>
        <source>&amp;Export</source>
        <translation>导出(&amp;E)</translation>
    </message>
    <message>
        <location filename="../walletview.cpp" line="45"/>
        <source>Export the data in the current tab to a file</source>
        <translation>导出当前数据到文件</translation>
    </message>
    <message>
        <location filename="../walletview.cpp" line="232"/>
        <source>Backup Wallet</source>
        <translation>备份钱包</translation>
    </message>
    <message>
        <location filename="../walletview.cpp" line="233"/>
        <source>Wallet Data (*.dat)</source>
        <translation>钱包文件(*.dat)</translation>
    </message>
    <message>
        <location filename="../walletview.cpp" line="239"/>
        <source>Backup Failed</source>
        <translation>备份失败</translation>
    </message>
    <message>
        <location filename="../walletview.cpp" line="239"/>
        <source>There was an error trying to save the wallet data to %1.</source>
        <translation>尝试保存钱包数据至 %1 时发生错误。</translation>
    </message>
    <message>
        <location filename="../walletview.cpp" line="243"/>
        <source>Backup Successful</source>
        <translation>备份成功</translation>
    </message>
    <message>
        <location filename="../walletview.cpp" line="243"/>
        <source>The wallet data was successfully saved to %1.</source>
        <translation>钱包数据成功保存至 %1 。</translation>
    </message>
</context>
<context>
    <name>dash-core</name>
    <message>
        <location filename="../dashstrings.cpp" line="16"/>
        <source>%s, you must set a rpcpassword in the configuration file:
%s
It is recommended you use the following random password:
rpcuser=dashrpc
rpcpassword=%s
(you do not need to remember this password)
The username and password MUST NOT be the same.
If the file does not exist, create it with owner-readable-only file permissions.
It is also recommended to set alertnotify so you are notified of problems;
for example: alertnotify=echo %%s | mail -s &quot;Dash Alert&quot; admin@foo.com
</source>
        <translation type="unfinished"></translation>
    </message>
    <message>
        <location filename="../dashstrings.cpp" line="29"/>
        <source>Acceptable ciphers (default: TLSv1.2+HIGH:TLSv1+HIGH:!SSLv2:!aNULL:!eNULL:!3DES:@STRENGTH)</source>
        <translation>可接受的密码 (默认: TLSv1.2+HIGH:TLSv1+HIGH:!SSLv2:!aNULL:!eNULL:!3DES:@STRENGTH)</translation>
    </message>
    <message>
        <location filename="../dashstrings.cpp" line="32"/>
        <source>An error occurred while setting up the RPC port %u for listening on IPv4: %s</source>
        <translation>建立RPC服务时发生了一个错误%u 正在监听 IPv4: %s</translation>
    </message>
    <message>
        <location filename="../dashstrings.cpp" line="34"/>
        <source>An error occurred while setting up the RPC port %u for listening on IPv6, falling back to IPv4: %s</source>
        <translation>建立RPC服务时发生了一个错误%u 正在监听 IPv6，失败回滚至IPv4: %s</translation>
    </message>
    <message>
        <location filename="../dashstrings.cpp" line="37"/>
        <source>Bind to given address and always listen on it. Use [host]:port notation for IPv6</source>
        <translation>与提供地址绑定，持续监听。使用[host]:标记IPv6端口</translation>
    </message>
    <message>
        <location filename="../dashstrings.cpp" line="40"/>
        <source>Cannot obtain a lock on data directory %s. Dash Core is probably already running.</source>
        <translation>不能获得锁定的数据目录 %s. 达世币核心可能已经在运行。</translation>
    </message>
    <message>
        <location filename="../dashstrings.cpp" line="43"/>
        <source>Continuously rate-limit free transactions to &lt;n&gt;*1000 bytes per minute (default:15)</source>
        <translation type="unfinished"></translation>
    </message>
    <message>
        <location filename="../dashstrings.cpp" line="46"/>
        <source>Darksend uses exact denominated amounts to send funds, you might simply need to anonymize some more coins.</source>
        <translation type="unfinished"></translation>
    </message>
    <message>
        <location filename="../dashstrings.cpp" line="49"/>
        <source>Disable all Masternode and Darksend related functionality (0-1, default: 0)</source>
        <translation>禁止所有主节点和与匿名发送相关功能(0-1,默认：0)</translation>
    </message>
    <message>
        <location filename="../dashstrings.cpp" line="51"/>
        <source>Enable instantx, show confirmations for locked transactions (bool, default: true)</source>
        <translation>激活即时支付,显示锁定交易的确认数(bool, 默认：true)</translation>
    </message>
    <message>
        <location filename="../dashstrings.cpp" line="54"/>
        <source>Enable use of automated darksend for funds stored in this wallet (0-1, default: 0)</source>
        <translation type="unfinished"></translation>
    </message>
    <message>
        <location filename="../dashstrings.cpp" line="57"/>
        <source>Enter regression test mode, which uses a special chain in which blocks can be solved instantly. This is intended for regression testing tools and app development.</source>
        <translation type="unfinished"></translation>
    </message>
    <message>
        <location filename="../dashstrings.cpp" line="61"/>
        <source>Enter regression test mode, which uses a special chain in which blocks can be solved instantly.</source>
        <translation type="unfinished"></translation>
    </message>
    <message>
        <location filename="../dashstrings.cpp" line="64"/>
        <source>Error: Listening for incoming connections failed (listen returned error %s)</source>
        <translation type="unfinished"></translation>
    </message>
    <message>
        <location filename="../dashstrings.cpp" line="66"/>
        <source>Error: The transaction was rejected! This might happen if some of the coins in your wallet were already spent, such as if you used a copy of wallet.dat and coins were spent in the copy but not marked as spent here.</source>
        <translation type="unfinished"></translation>
    </message>
    <message>
        <location filename="../dashstrings.cpp" line="70"/>
        <source>Error: This transaction requires a transaction fee of at least %s because of its amount, complexity, or use of recently received funds!</source>
        <translation type="unfinished"></translation>
    </message>
    <message>
        <location filename="../dashstrings.cpp" line="73"/>
        <source>Error: Wallet unlocked for anonymization only, unable to create transaction.</source>
        <translation type="unfinished"></translation>
    </message>
    <message>
        <location filename="../dashstrings.cpp" line="75"/>
        <source>Execute command when a relevant alert is received or we see a really long fork (%s in cmd is replaced by message)</source>
        <translation type="unfinished"></translation>
    </message>
    <message>
        <location filename="../dashstrings.cpp" line="78"/>
        <source>Execute command when a wallet transaction changes (%s in cmd is replaced by TxID)</source>
        <translation type="unfinished"></translation>
    </message>
    <message>
        <location filename="../dashstrings.cpp" line="81"/>
        <source>Execute command when the best block changes (%s in cmd is replaced by block hash)</source>
        <translation type="unfinished"></translation>
    </message>
    <message>
        <location filename="../dashstrings.cpp" line="84"/>
        <source>Fees smaller than this are considered zero fee (for transaction creation) (default:</source>
        <translation type="unfinished"></translation>
    </message>
    <message>
        <location filename="../dashstrings.cpp" line="87"/>
        <source>Flush database activity from memory pool to disk log every &lt;n&gt; megabytes (default: 100)</source>
        <translation type="unfinished"></translation>
    </message>
    <message>
        <location filename="../dashstrings.cpp" line="90"/>
        <source>Found unconfirmed denominated outputs, will wait till they confirm to continue.</source>
        <translation type="unfinished"></translation>
    </message>
    <message>
        <location filename="../dashstrings.cpp" line="93"/>
        <source>How thorough the block verification of -checkblocks is (0-4, default: 3)</source>
        <translation type="unfinished"></translation>
    </message>
    <message>
        <location filename="../dashstrings.cpp" line="95"/>
        <source>In this mode -genproclimit controls how many blocks are generated immediately.</source>
        <translation type="unfinished"></translation>
    </message>
    <message>
        <location filename="../dashstrings.cpp" line="98"/>
        <source>InstantX requires inputs with at least 6 confirmations, you might need to wait a few minutes and try again.</source>
        <translation type="unfinished"></translation>
    </message>
    <message>
        <location filename="../dashstrings.cpp" line="101"/>
        <source>Listen for JSON-RPC connections on &lt;port&gt; (default: 9998 or testnet: 19998)</source>
        <translation type="unfinished"></translation>
    </message>
    <message>
        <location filename="../dashstrings.cpp" line="103"/>
        <source>Name to construct url for KeePass entry that stores the wallet passphrase</source>
        <translation type="unfinished"></translation>
    </message>
    <message>
        <location filename="../dashstrings.cpp" line="105"/>
        <source>Number of seconds to keep misbehaving peers from reconnecting (default: 86400)</source>
        <translation type="unfinished"></translation>
    </message>
    <message>
        <location filename="../dashstrings.cpp" line="108"/>
        <source>Output debugging information (default: 0, supplying &lt;category&gt; is optional)</source>
        <translation type="unfinished"></translation>
    </message>
    <message>
        <location filename="../dashstrings.cpp" line="110"/>
        <source>Provide liquidity to Darksend by infrequently mixing coins on a continual basis (0-100, default: 0, 1=very frequent, high fees, 100=very infrequent, low fees)</source>
        <translation type="unfinished"></translation>
    </message>
    <message>
        <location filename="../dashstrings.cpp" line="114"/>
        <source>Query for peer addresses via DNS lookup, if low on addresses (default: 1 unless -connect)</source>
        <translation type="unfinished"></translation>
    </message>
    <message>
        <location filename="../dashstrings.cpp" line="117"/>
        <source>Set external address:port to get to this masternode (example: address:port)</source>
        <translation type="unfinished"></translation>
    </message>
    <message>
        <location filename="../dashstrings.cpp" line="119"/>
        <source>Set maximum size of high-priority/low-fee transactions in bytes (default: %d)</source>
        <translation type="unfinished"></translation>
    </message>
    <message>
        <location filename="../dashstrings.cpp" line="121"/>
        <source>Set the number of script verification threads (%u to %d, 0 = auto, &lt;0 = leave that many cores free, default: %d)</source>
        <translation type="unfinished"></translation>
    </message>
    <message>
        <location filename="../dashstrings.cpp" line="124"/>
        <source>Set the processor limit for when generation is on (-1 = unlimited, default: -1)</source>
        <translation type="unfinished"></translation>
    </message>
    <message>
        <location filename="../dashstrings.cpp" line="127"/>
        <source>Show N confirmations for a successfully locked transaction (0-9999, default: 1)</source>
        <translation type="unfinished"></translation>
    </message>
    <message>
        <location filename="../dashstrings.cpp" line="130"/>
        <source>This is a pre-release test build - use at your own risk - do not use for mining or merchant applications</source>
        <translation type="unfinished"></translation>
    </message>
    <message>
        <location filename="../dashstrings.cpp" line="133"/>
        <source>Unable to bind to %s on this computer. Dash Core is probably already running.</source>
        <translation type="unfinished"></translation>
    </message>
    <message>
        <location filename="../dashstrings.cpp" line="136"/>
        <source>Unable to locate enough Darksend denominated funds for this transaction.</source>
        <translation type="unfinished"></translation>
    </message>
    <message>
        <location filename="../dashstrings.cpp" line="138"/>
        <source>Unable to locate enough Darksend non-denominated funds for this transaction that are not equal 1000 DASH.</source>
        <translation type="unfinished"></translation>
    </message>
    <message>
        <location filename="../dashstrings.cpp" line="141"/>
        <source>Unable to locate enough Darksend non-denominated funds for this transaction.</source>
        <translation type="unfinished"></translation>
    </message>
    <message>
        <location filename="../dashstrings.cpp" line="143"/>
        <source>Use separate SOCKS5 proxy to reach peers via Tor hidden services (default: -proxy)</source>
        <translation type="unfinished"></translation>
    </message>
    <message>
        <location filename="../dashstrings.cpp" line="146"/>
        <source>Warning: -paytxfee is set very high! This is the transaction fee you will pay if you send a transaction.</source>
        <translation type="unfinished"></translation>
    </message>
    <message>
        <location filename="../dashstrings.cpp" line="149"/>
        <source>Warning: Please check that your computer&apos;s date and time are correct! If your clock is wrong Dash will not work properly.</source>
        <translation type="unfinished"></translation>
    </message>
    <message>
        <location filename="../dashstrings.cpp" line="152"/>
        <source>Warning: The network does not appear to fully agree! Some miners appear to be experiencing issues.</source>
        <translation type="unfinished"></translation>
    </message>
    <message>
        <location filename="../dashstrings.cpp" line="155"/>
        <source>Warning: We do not appear to fully agree with our peers! You may need to upgrade, or other nodes may need to upgrade.</source>
        <translation type="unfinished"></translation>
    </message>
    <message>
        <location filename="../dashstrings.cpp" line="158"/>
        <source>Warning: error reading wallet.dat! All keys read correctly, but transaction data or address book entries might be missing or incorrect.</source>
        <translation type="unfinished"></translation>
    </message>
    <message>
        <location filename="../dashstrings.cpp" line="161"/>
        <source>Warning: wallet.dat corrupt, data salvaged! Original wallet.dat saved as wallet.{timestamp}.bak in %s; if your balance or transactions are incorrect you should restore from a backup.</source>
        <translation type="unfinished"></translation>
    </message>
    <message>
        <location filename="../dashstrings.cpp" line="165"/>
        <source>You must set rpcpassword=&lt;password&gt; in the configuration file:
%s
If the file does not exist, create it with owner-readable-only file permissions.</source>
        <translation type="unfinished"></translation>
    </message>
    <message>
        <location filename="../dashstrings.cpp" line="170"/>
        <source>You must specify a masternodeprivkey in the configuration. Please see documentation for help.</source>
        <translation type="unfinished"></translation>
    </message>
    <message>
        <location filename="../dashstrings.cpp" line="173"/>
        <source>(default: 1)</source>
        <translation>(默认: 1)</translation>
    </message>
    <message>
        <location filename="../dashstrings.cpp" line="174"/>
        <source>(default: wallet.dat)</source>
        <translation>(默认: wallet.dat)</translation>
    </message>
    <message>
        <location filename="../dashstrings.cpp" line="175"/>
        <source>&lt;category&gt; can be:</source>
        <translation>&lt;category&gt; 可以是：</translation>
    </message>
    <message>
        <location filename="../dashstrings.cpp" line="176"/>
        <source>Accept command line and JSON-RPC commands</source>
        <translation>接受命令行以及JSON-RPC命令</translation>
    </message>
    <message>
        <location filename="../dashstrings.cpp" line="177"/>
        <source>Accept connections from outside (default: 1 if no -proxy or -connect)</source>
        <translation>接受来自外部链接 (默认: 1 if no -proxy or -connect)</translation>
    </message>
    <message>
        <location filename="../dashstrings.cpp" line="178"/>
        <source>Add a node to connect to and attempt to keep the connection open</source>
        <translation>添加一个可连接节点，并尝试保持连接开放。</translation>
    </message>
    <message>
        <location filename="../dashstrings.cpp" line="179"/>
        <source>Allow DNS lookups for -addnode, -seednode and -connect</source>
        <translation>允许DNS查找 -新节点, -子节点 和 -链接</translation>
    </message>
    <message>
        <location filename="../dashstrings.cpp" line="180"/>
        <source>Allow JSON-RPC connections from specified IP address</source>
        <translation>允许从指定IP地址连接JSON-RPC</translation>
    </message>
    <message>
        <location filename="../dashstrings.cpp" line="181"/>
        <source>Already have that input.</source>
        <translation>输入已存在。</translation>
    </message>
    <message>
        <location filename="../dashstrings.cpp" line="182"/>
        <source>Always query for peer addresses via DNS lookup (default: 0)</source>
        <translation>总是通过DNS查询对等地址(默认: 0)</translation>
    </message>
    <message>
        <location filename="../dashstrings.cpp" line="183"/>
        <source>Attempt to recover private keys from a corrupt wallet.dat</source>
        <translation>尝试从已损坏的钱包文件中找回私钥</translation>
    </message>
    <message>
        <location filename="../dashstrings.cpp" line="184"/>
        <source>Block creation options:</source>
        <translation>数据块创建选项：</translation>
    </message>
    <message>
        <location filename="../dashstrings.cpp" line="185"/>
        <source>Can&apos;t denominate: no compatible inputs left.</source>
        <translation>不能面额化：没有可匹配的输入。</translation>
    </message>
    <message>
        <location filename="../dashstrings.cpp" line="186"/>
        <source>Cannot downgrade wallet</source>
        <translation>不能降级钱包</translation>
    </message>
    <message>
        <location filename="../dashstrings.cpp" line="187"/>
        <source>Cannot resolve -bind address: &apos;%s&apos;</source>
        <translation>不能解决 -绑定地址：&apos;%s&apos;</translation>
    </message>
    <message>
        <location filename="../dashstrings.cpp" line="188"/>
        <source>Cannot resolve -externalip address: &apos;%s&apos;</source>
        <translation>不能解决 -外部ip地址：&apos;%s&apos;</translation>
    </message>
    <message>
        <location filename="../dashstrings.cpp" line="189"/>
        <source>Cannot write default address</source>
        <translation>不能写入默认钱包</translation>
    </message>
    <message>
        <location filename="../dashstrings.cpp" line="190"/>
        <source>Clear list of wallet transactions (diagnostic tool; implies -rescan)</source>
        <translation>清除钱包交易列表 (检测工具; implies -rescan)</translation>
    </message>
    <message>
        <location filename="../dashstrings.cpp" line="191"/>
        <source>Collateral is not valid.</source>
        <translation>并行是无效的。</translation>
    </message>
    <message>
        <location filename="../dashstrings.cpp" line="192"/>
        <source>Collateral not valid.</source>
        <translation>并行无效。</translation>
    </message>
    <message>
        <location filename="../dashstrings.cpp" line="193"/>
        <source>Connect only to the specified node(s)</source>
        <translation>连接至指定(多个)节点</translation>
    </message>
    <message>
        <location filename="../dashstrings.cpp" line="194"/>
        <source>Connect through SOCKS proxy</source>
        <translation>通过SOCKS代理连接</translation>
    </message>
    <message>
        <location filename="../dashstrings.cpp" line="195"/>
        <source>Connect to JSON-RPC on &lt;port&gt; (default: 9998 or testnet: 19998)</source>
        <translation>连接至JSON-RPC&lt;端口&gt;(默认：9998 或 测试网络：19998)</translation>
    </message>
    <message>
        <location filename="../dashstrings.cpp" line="196"/>
        <source>Connect to KeePassHttp on port &lt;port&gt; (default: 19455)</source>
        <translation>连接至 KeePassHttp 端口 &lt;port&gt; (默认: 19455)</translation>
    </message>
    <message>
        <location filename="../dashstrings.cpp" line="197"/>
        <source>Connect to a node to retrieve peer addresses, and disconnect</source>
        <translation>连接至节点来找回对等地址和断开链接</translation>
    </message>
    <message>
        <location filename="../dashstrings.cpp" line="198"/>
        <source>Connection options:</source>
        <translation>连接选项：</translation>
    </message>
    <message>
        <location filename="../dashstrings.cpp" line="199"/>
        <source>Corrupted block database detected</source>
        <translation>已找到损坏的数据块</translation>
    </message>
    <message>
        <location filename="../dashstrings.cpp" line="200"/>
        <source>Dash Core Daemon</source>
        <translation>达世币核心后台程序</translation>
    </message>
    <message>
        <location filename="../dashstrings.cpp" line="201"/>
        <source>Dash Core RPC client version</source>
        <translation>达世币核心RPC客户端版本</translation>
    </message>
    <message>
        <location filename="../dashstrings.cpp" line="202"/>
        <source>Darksend is disabled.</source>
        <translation>匿名发送未激活。</translation>
    </message>
    <message>
        <location filename="../dashstrings.cpp" line="203"/>
        <source>Darksend options:</source>
        <translation>匿名发送选项：</translation>
    </message>
    <message>
        <location filename="../dashstrings.cpp" line="204"/>
        <source>Debugging/Testing options:</source>
        <translation>排除故障/测试 选项：</translation>
    </message>
    <message>
        <location filename="../dashstrings.cpp" line="205"/>
        <source>Disable safemode, override a real safe mode event (default: 0)</source>
        <translation>未激活安全模式，重新写入真正安全模式项目(默认: 0)</translation>
    </message>
    <message>
        <location filename="../dashstrings.cpp" line="206"/>
        <source>Discover own IP address (default: 1 when listening and no -externalip)</source>
        <translation>发现私有IP地址(默认：1 当监听时没有外部IP)</translation>
    </message>
    <message>
        <location filename="../dashstrings.cpp" line="207"/>
        <source>Do not load the wallet and disable wallet RPC calls</source>
        <translation type="unfinished"></translation>
    </message>
    <message>
        <location filename="../dashstrings.cpp" line="208"/>
        <source>Do you want to rebuild the block database now?</source>
        <translation type="unfinished"></translation>
    </message>
    <message>
        <location filename="../dashstrings.cpp" line="209"/>
        <source>Done loading</source>
        <translation>读取完成</translation>
    </message>
    <message>
        <location filename="../dashstrings.cpp" line="210"/>
        <source>Downgrading and trying again.</source>
        <translation type="unfinished"></translation>
    </message>
    <message>
        <location filename="../dashstrings.cpp" line="211"/>
        <source>Enable the client to act as a masternode (0-1, default: 0)</source>
        <translation>激活客户端,使其作为主节点(0-1, 默认：0)</translation>
    </message>
    <message>
        <location filename="../dashstrings.cpp" line="212"/>
        <source>Entries are full.</source>
        <translation>参赛作品都满了。</translation>
    </message>
    <message>
        <location filename="../dashstrings.cpp" line="213"/>
        <source>Error connecting to masternode.</source>
        <translation type="unfinished"></translation>
    </message>
    <message>
        <location filename="../dashstrings.cpp" line="214"/>
        <source>Error initializing block database</source>
        <translation>正在初始化数据库块错误</translation>
    </message>
    <message>
        <location filename="../dashstrings.cpp" line="215"/>
        <source>Error initializing wallet database environment %s!</source>
        <translation>正在初始钱包数据库环境错误 %s!</translation>
    </message>
    <message>
        <location filename="../dashstrings.cpp" line="216"/>
        <source>Error loading block database</source>
        <translation>读取数据库块错误</translation>
    </message>
    <message>
        <location filename="../dashstrings.cpp" line="217"/>
        <source>Error loading wallet.dat</source>
        <translation>读取钱包文件错误</translation>
    </message>
    <message>
        <location filename="../dashstrings.cpp" line="218"/>
        <source>Error loading wallet.dat: Wallet corrupted</source>
        <translation>读取钱包文件错误：钱包已损坏</translation>
    </message>
    <message>
        <location filename="../dashstrings.cpp" line="219"/>
        <source>Error loading wallet.dat: Wallet requires newer version of Dash</source>
        <translation>读取钱包文件错误：需要较为新版本的达世币程序来读取钱包</translation>
    </message>
    <message>
        <location filename="../dashstrings.cpp" line="220"/>
        <source>Error opening block database</source>
        <translation>正在打开数据库块错误</translation>
    </message>
    <message>
        <location filename="../dashstrings.cpp" line="221"/>
        <source>Error reading from database, shutting down.</source>
        <translation>读取数据库错误，正在关闭。</translation>
    </message>
    <message>
        <location filename="../dashstrings.cpp" line="222"/>
        <source>Error recovering public key.</source>
        <translation type="unfinished"></translation>
    </message>
    <message>
        <location filename="../dashstrings.cpp" line="223"/>
        <source>Error</source>
        <translation>错误</translation>
    </message>
    <message>
        <location filename="../dashstrings.cpp" line="224"/>
        <source>Error: Disk space is low!</source>
        <translation type="unfinished"></translation>
    </message>
    <message>
        <location filename="../dashstrings.cpp" line="225"/>
        <source>Error: Wallet locked, unable to create transaction!</source>
        <translation type="unfinished"></translation>
    </message>
    <message>
        <location filename="../dashstrings.cpp" line="226"/>
        <source>Error: You already have pending entries in the Darksend pool</source>
        <translation type="unfinished"></translation>
    </message>
    <message>
        <location filename="../dashstrings.cpp" line="227"/>
        <source>Error: system error: </source>
        <translation>错误：系统错误：</translation>
    </message>
    <message>
        <location filename="../dashstrings.cpp" line="228"/>
        <source>Failed to listen on any port. Use -listen=0 if you want this.</source>
        <translation>监听端口失败。如果想使用此项 修改-listen=0</translation>
    </message>
    <message>
        <location filename="../dashstrings.cpp" line="229"/>
        <source>Failed to read block info</source>
        <translation>读取数据块信息失败</translation>
    </message>
    <message>
        <location filename="../dashstrings.cpp" line="230"/>
        <source>Failed to read block</source>
        <translation>读取数据块失败</translation>
    </message>
    <message>
        <location filename="../dashstrings.cpp" line="231"/>
        <source>Failed to sync block index</source>
        <translation>同步数据块索引失败</translation>
    </message>
    <message>
        <location filename="../dashstrings.cpp" line="232"/>
        <source>Failed to write block index</source>
        <translation>写入数据块索引失败</translation>
    </message>
    <message>
        <location filename="../dashstrings.cpp" line="233"/>
        <source>Failed to write block info</source>
        <translation>写入数据块信息失败</translation>
    </message>
    <message>
        <location filename="../dashstrings.cpp" line="234"/>
        <source>Failed to write block</source>
        <translation>写入数据块失败</translation>
    </message>
    <message>
        <location filename="../dashstrings.cpp" line="235"/>
        <source>Failed to write file info</source>
        <translation>写入文件信息失败</translation>
    </message>
    <message>
        <location filename="../dashstrings.cpp" line="236"/>
        <source>Failed to write to coin database</source>
        <translation>写入币的数据库失败</translation>
    </message>
    <message>
        <location filename="../dashstrings.cpp" line="237"/>
        <source>Failed to write transaction index</source>
        <translation>写入交易索引失败</translation>
    </message>
    <message>
        <location filename="../dashstrings.cpp" line="238"/>
        <source>Failed to write undo data</source>
        <translation>写入撤回数据失败</translation>
    </message>
    <message>
        <location filename="../dashstrings.cpp" line="239"/>
        <source>Fee per kB to add to transactions you send</source>
        <translation type="unfinished"></translation>
    </message>
    <message>
        <location filename="../dashstrings.cpp" line="240"/>
        <source>Fees smaller than this are considered zero fee (for relaying) (default:</source>
        <translation type="unfinished"></translation>
    </message>
    <message>
        <location filename="../dashstrings.cpp" line="241"/>
        <source>Force safe mode (default: 0)</source>
        <translation type="unfinished"></translation>
    </message>
    <message>
        <location filename="../dashstrings.cpp" line="242"/>
        <source>Generate coins (default: 0)</source>
        <translation type="unfinished"></translation>
    </message>
    <message>
        <location filename="../dashstrings.cpp" line="243"/>
        <source>Get help for a command</source>
        <translation type="unfinished"></translation>
    </message>
    <message>
        <location filename="../dashstrings.cpp" line="244"/>
        <source>How many blocks to check at startup (default: 288, 0 = all)</source>
        <translation type="unfinished"></translation>
    </message>
    <message>
        <location filename="../dashstrings.cpp" line="245"/>
        <source>If &lt;category&gt; is not supplied, output all debugging information.</source>
        <translation type="unfinished"></translation>
    </message>
    <message>
        <location filename="../dashstrings.cpp" line="246"/>
        <source>Ignore masternodes less than version (example: 70050; default : 0)</source>
        <translation type="unfinished"></translation>
    </message>
    <message>
        <location filename="../dashstrings.cpp" line="247"/>
        <source>Importing...</source>
        <translation>正在导入...</translation>
    </message>
    <message>
        <location filename="../dashstrings.cpp" line="248"/>
        <source>Imports blocks from external blk000??.dat file</source>
        <translation type="unfinished"></translation>
    </message>
    <message>
        <location filename="../dashstrings.cpp" line="249"/>
        <source>Incompatible mode.</source>
        <translation>不兼容的模式。</translation>
    </message>
    <message>
        <location filename="../dashstrings.cpp" line="250"/>
        <source>Incompatible version.</source>
        <translation>不兼容的版本。</translation>
    </message>
    <message>
        <location filename="../dashstrings.cpp" line="251"/>
        <source>Incorrect or no genesis block found. Wrong datadir for network?</source>
        <translation type="unfinished"></translation>
    </message>
    <message>
        <location filename="../dashstrings.cpp" line="252"/>
        <source>Information</source>
        <translation>信息</translation>
    </message>
    <message>
        <location filename="../dashstrings.cpp" line="253"/>
        <source>Initialization sanity check failed. Dash Core is shutting down.</source>
        <translation>初始化检查失败。达世币核心正在关闭。</translation>
    </message>
    <message>
        <location filename="../dashstrings.cpp" line="254"/>
        <source>Input is not valid.</source>
        <translation>输入是无效的。</translation>
    </message>
    <message>
        <location filename="../dashstrings.cpp" line="255"/>
        <source>InstantX options:</source>
        <translation>即时支付 选项：</translation>
    </message>
    <message>
        <location filename="../dashstrings.cpp" line="256"/>
        <source>Insufficient funds</source>
        <translation>存款不足</translation>
    </message>
    <message>
        <location filename="../dashstrings.cpp" line="257"/>
        <source>Insufficient funds.</source>
        <translation>存款不足。</translation>
    </message>
    <message>
        <location filename="../dashstrings.cpp" line="258"/>
        <source>Invalid -onion address: &apos;%s&apos;</source>
        <translation>无效-洋葱头地址：&apos;%s&apos;</translation>
    </message>
    <message>
        <location filename="../dashstrings.cpp" line="259"/>
        <source>Invalid -proxy address: &apos;%s&apos;</source>
        <translation>无效-代理地址：&apos;%s&apos;</translation>
    </message>
    <message>
        <location filename="../dashstrings.cpp" line="260"/>
        <source>Invalid amount for -minrelaytxfee=&lt;amount&gt;: &apos;%s&apos;</source>
        <translation type="unfinished"></translation>
    </message>
    <message>
        <location filename="../dashstrings.cpp" line="261"/>
        <source>Invalid amount for -mintxfee=&lt;amount&gt;: &apos;%s&apos;</source>
        <translation type="unfinished"></translation>
    </message>
    <message>
        <location filename="../dashstrings.cpp" line="262"/>
        <source>Invalid amount for -paytxfee=&lt;amount&gt;: &apos;%s&apos;</source>
        <translation type="unfinished"></translation>
    </message>
    <message>
        <location filename="../dashstrings.cpp" line="263"/>
        <source>Invalid amount</source>
        <translation>无效金额</translation>
    </message>
    <message>
        <location filename="../dashstrings.cpp" line="264"/>
        <source>Invalid masternodeprivkey. Please see documenation.</source>
        <translation>无效主节点私钥。请查阅文件材料。</translation>
    </message>
    <message>
        <location filename="../dashstrings.cpp" line="265"/>
        <source>Invalid private key.</source>
        <translation>无效私钥。</translation>
    </message>
    <message>
        <location filename="../dashstrings.cpp" line="266"/>
        <source>Invalid script detected.</source>
        <translation>检测到无效脚本。</translation>
    </message>
    <message>
        <location filename="../dashstrings.cpp" line="267"/>
        <source>KeePassHttp id for the established association</source>
        <translation type="unfinished"></translation>
    </message>
    <message>
        <location filename="../dashstrings.cpp" line="268"/>
        <source>KeePassHttp key for AES encrypted communication with KeePass</source>
        <translation type="unfinished"></translation>
    </message>
    <message>
        <location filename="../dashstrings.cpp" line="269"/>
        <source>Keep N dash anonymized (default: 0)</source>
        <translation type="unfinished"></translation>
    </message>
    <message>
        <location filename="../dashstrings.cpp" line="270"/>
        <source>Keep at most &lt;n&gt; unconnectable blocks in memory (default: %u)</source>
        <translation type="unfinished"></translation>
    </message>
    <message>
        <location filename="../dashstrings.cpp" line="271"/>
        <source>Keep at most &lt;n&gt; unconnectable transactions in memory (default: %u)</source>
        <translation type="unfinished"></translation>
    </message>
    <message>
        <location filename="../dashstrings.cpp" line="272"/>
        <source>Last Darksend was too recent.</source>
        <translation>最后一次匿名发送刚刚完成。</translation>
    </message>
    <message>
        <location filename="../dashstrings.cpp" line="273"/>
        <source>Last successful darksend action was too recent.</source>
        <translation>最后一次成功匿名发送刚刚完成。</translation>
    </message>
    <message>
        <location filename="../dashstrings.cpp" line="274"/>
        <source>Limit size of signature cache to &lt;n&gt; entries (default: 50000)</source>
        <translation type="unfinished"></translation>
    </message>
    <message>
        <location filename="../dashstrings.cpp" line="275"/>
        <source>List commands</source>
        <translation>命令列表</translation>
    </message>
    <message>
        <location filename="../dashstrings.cpp" line="276"/>
        <source>Listen for connections on &lt;port&gt; (default: 9999 or testnet: 19999)</source>
        <translation>Listen for connections on &lt;port&gt; (default: 9999 or testnet: 19999)</translation>
    </message>
    <message>
        <location filename="../dashstrings.cpp" line="277"/>
        <source>Loading addresses...</source>
        <translation>正在读取地址...</translation>
    </message>
    <message>
        <location filename="../dashstrings.cpp" line="278"/>
        <source>Loading block index...</source>
        <translation>正在读取数据块索引...</translation>
    </message>
    <message>
        <location filename="../dashstrings.cpp" line="279"/>
        <source>Loading masternode cache...</source>
        <translation type="unfinished"></translation>
    </message>
    <message>
        <location filename="../dashstrings.cpp" line="280"/>
        <source>Loading wallet... (%3.2f %%)</source>
        <translation>正在读取钱包...(%3.2f%%)</translation>
    </message>
    <message>
        <location filename="../dashstrings.cpp" line="281"/>
        <source>Loading wallet...</source>
        <translation>正在读取钱包...</translation>
    </message>
    <message>
        <location filename="../dashstrings.cpp" line="282"/>
        <source>Log transaction priority and fee per kB when mining blocks (default: 0)</source>
        <translation type="unfinished"></translation>
    </message>
    <message>
        <location filename="../dashstrings.cpp" line="283"/>
        <source>Maintain a full transaction index (default: 0)</source>
        <translation>保持全部的交易索引(默认： 0)</translation>
    </message>
    <message>
        <location filename="../dashstrings.cpp" line="284"/>
        <source>Maintain at most &lt;n&gt; connections to peers (default: 125)</source>
        <translation>保持对节点最高的 &lt;n&gt;连接数  (默认： 125)</translation>
    </message>
    <message>
        <location filename="../dashstrings.cpp" line="285"/>
        <source>Masternode options:</source>
        <translation>主节点选项：</translation>
    </message>
    <message>
        <location filename="../dashstrings.cpp" line="286"/>
        <source>Masternode queue is full.</source>
        <translation>主节点列队已满。</translation>
    </message>
    <message>
        <location filename="../dashstrings.cpp" line="287"/>
        <source>Masternode:</source>
        <translation>主节点：</translation>
    </message>
    <message>
        <location filename="../dashstrings.cpp" line="288"/>
        <source>Maximum per-connection receive buffer, &lt;n&gt;*1000 bytes (default: 5000)</source>
        <translation type="unfinished"></translation>
    </message>
    <message>
        <location filename="../dashstrings.cpp" line="289"/>
        <source>Maximum per-connection send buffer, &lt;n&gt;*1000 bytes (default: 1000)</source>
        <translation type="unfinished"></translation>
    </message>
    <message>
        <location filename="../dashstrings.cpp" line="290"/>
        <source>Missing input transaction information.</source>
        <translation>丢失输入交易信息。</translation>
    </message>
    <message>
        <location filename="../dashstrings.cpp" line="291"/>
        <source>No compatible masternode found.</source>
        <translation>没有找到任何兼容的主节点。</translation>
    </message>
    <message>
        <location filename="../dashstrings.cpp" line="292"/>
        <source>No funds detected in need of denominating.</source>
        <translation>在面额化过程中没有检测到所需的资金。</translation>
    </message>
    <message>
        <location filename="../dashstrings.cpp" line="293"/>
        <source>No masternodes detected.</source>
        <translation>没有检测到任何主节点。</translation>
    </message>
    <message>
        <location filename="../dashstrings.cpp" line="294"/>
        <source>No matching denominations found for mixing.</source>
        <translation>对于混淆处理，没有找到匹配的面额资金。</translation>
    </message>
    <message>
        <location filename="../dashstrings.cpp" line="295"/>
        <source>Non-standard public key detected.</source>
        <translation>检测到非标准的公钥。</translation>
    </message>
    <message>
        <location filename="../dashstrings.cpp" line="296"/>
        <source>Not compatible with existing transactions.</source>
        <translation>与已存在交易不匹配。</translation>
    </message>
    <message>
        <location filename="../dashstrings.cpp" line="297"/>
        <source>Not enough file descriptors available.</source>
        <translation>文件说明符不可用</translation>
    </message>
    <message>
        <location filename="../dashstrings.cpp" line="298"/>
        <source>Not in the masternode list.</source>
        <translation>在主节点列表中不存在。</translation>
    </message>
    <message>
        <location filename="../dashstrings.cpp" line="299"/>
        <source>Only accept block chain matching built-in checkpoints (default: 1)</source>
        <translation>只接受与镶入检验点匹配的数据块链 (默认： 1)</translation>
    </message>
    <message>
        <location filename="../dashstrings.cpp" line="300"/>
        <source>Only connect to nodes in network &lt;net&gt; (IPv4, IPv6 or Tor)</source>
        <translation>在网络中只连接至节点 &lt;net&gt; (IPv4, IPv6 or Tor)</translation>
    </message>
    <message>
        <location filename="../dashstrings.cpp" line="301"/>
        <source>Options:</source>
        <translation>选项：</translation>
    </message>
    <message>
        <location filename="../dashstrings.cpp" line="302"/>
        <source>Password for JSON-RPC connections</source>
        <translation>JSON-RPC连接密码</translation>
    </message>
    <message>
        <location filename="../dashstrings.cpp" line="303"/>
        <source>Prepend debug output with timestamp (default: 1)</source>
        <translation>通过时间标记预先调试输出 (默认： 1)</translation>
    </message>
    <message>
        <location filename="../dashstrings.cpp" line="304"/>
        <source>Print block on startup, if found in block index</source>
        <translation>如果在块索引中找到，在启动时打印块</translation>
    </message>
    <message>
        <location filename="../dashstrings.cpp" line="305"/>
        <source>Print block tree on startup (default: 0)</source>
        <translation>在启动时打印块树(默认：0)</translation>
    </message>
    <message>
        <location filename="../dashstrings.cpp" line="306"/>
        <source>RPC SSL options: (see the Bitcoin Wiki for SSL setup instructions)</source>
        <translation>RPC SSL选项： (请在比特币维基百科查看SSL建立说明)</translation>
    </message>
    <message>
        <location filename="../dashstrings.cpp" line="307"/>
        <source>RPC client options:</source>
        <translation>RPC客户端选项：</translation>
    </message>
    <message>
        <location filename="../dashstrings.cpp" line="308"/>
        <source>RPC server options:</source>
        <translation>RPC服务器选项：</translation>
    </message>
    <message>
        <location filename="../dashstrings.cpp" line="309"/>
        <source>Randomly drop 1 of every &lt;n&gt; network messages</source>
        <translation type="unfinished"></translation>
    </message>
    <message>
        <location filename="../dashstrings.cpp" line="310"/>
        <source>Randomly fuzz 1 of every &lt;n&gt; network messages</source>
        <translation type="unfinished"></translation>
    </message>
    <message>
        <location filename="../dashstrings.cpp" line="311"/>
        <source>Rebuild block chain index from current blk000??.dat files</source>
        <translation>从现在的blk000??.dat文件重新建立数据块链索引</translation>
    </message>
    <message>
        <location filename="../dashstrings.cpp" line="312"/>
        <source>Rescan the block chain for missing wallet transactions</source>
        <translation>对丢失的钱包交易重新扫描数据块链</translation>
    </message>
    <message>
        <location filename="../dashstrings.cpp" line="313"/>
        <source>Rescanning...</source>
        <translation>正在重新扫描...</translation>
    </message>
    <message>
        <location filename="../dashstrings.cpp" line="314"/>
        <source>Run a thread to flush wallet periodically (default: 1)</source>
        <translation type="unfinished"></translation>
    </message>
    <message>
        <location filename="../dashstrings.cpp" line="315"/>
        <source>Run in the background as a daemon and accept commands</source>
        <translation>运行至后台并且接受命令</translation>
    </message>
    <message>
        <location filename="../dashstrings.cpp" line="316"/>
        <source>SSL options: (see the Bitcoin Wiki for SSL setup instructions)</source>
        <translation>SSL 选项： (请在比特币维基百科查看SSL建立说明)</translation>
    </message>
    <message>
        <location filename="../dashstrings.cpp" line="317"/>
        <source>Select SOCKS version for -proxy (4 or 5, default: 5)</source>
        <translation>为-代理 选择SOCKS版本 (4 or 5, 默认： 5)</translation>
    </message>
    <message>
        <location filename="../dashstrings.cpp" line="318"/>
        <source>Send command to Dash Core</source>
        <translation>发送命令至达世币核心</translation>
    </message>
    <message>
        <location filename="../dashstrings.cpp" line="319"/>
        <source>Send commands to node running on &lt;ip&gt; (default: 127.0.0.1)</source>
        <translation>发送命令至运行于 &lt;ip&gt;的节点 (默认： 127.0.0.1)</translation>
    </message>
    <message>
        <location filename="../dashstrings.cpp" line="320"/>
        <source>Send trace/debug info to console instead of debug.log file</source>
        <translation>发送追踪/debug信息而并非debug.log文件至控制台</translation>
    </message>
    <message>
        <location filename="../dashstrings.cpp" line="321"/>
        <source>Server certificate file (default: server.cert)</source>
        <translation>服务器证书文件(默认： server.cert)</translation>
    </message>
    <message>
        <location filename="../dashstrings.cpp" line="322"/>
        <source>Server private key (default: server.pem)</source>
        <translation>服务器私钥 (默认： server.pem)</translation>
    </message>
    <message>
        <location filename="../dashstrings.cpp" line="323"/>
        <source>Session not complete!</source>
        <translation>对话未完成！</translation>
    </message>
    <message>
        <location filename="../dashstrings.cpp" line="324"/>
        <source>Session timed out (30 seconds), please resubmit.</source>
        <translation>对话超时 (30 秒)，请重新递交。</translation>
    </message>
    <message>
        <location filename="../dashstrings.cpp" line="325"/>
        <source>Set database cache size in megabytes (%d to %d, default: %d)</source>
        <translation>以兆字节为单位设置缓存数据大小 (%d to %d, 默认： %d)</translation>
    </message>
    <message>
        <location filename="../dashstrings.cpp" line="326"/>
        <source>Set key pool size to &lt;n&gt; (default: 100)</source>
        <translation>设置钥匙池大小至&lt;n&gt; (默认： 100)</translation>
    </message>
    <message>
        <location filename="../dashstrings.cpp" line="327"/>
        <source>Set maximum block size in bytes (default: %d)</source>
        <translation>以字节为单位设置最大的块(默认： 0)</translation>
    </message>
    <message>
        <location filename="../dashstrings.cpp" line="328"/>
        <source>Set minimum block size in bytes (default: 0)</source>
        <translation>以字节为单位设置最小的块(默认： 0)</translation>
    </message>
    <message>
        <location filename="../dashstrings.cpp" line="329"/>
        <source>Set the masternode private key</source>
        <translation>设置主节点私钥</translation>
    </message>
    <message>
        <location filename="../dashstrings.cpp" line="330"/>
        <source>Set the number of threads to service RPC calls (default: 4)</source>
        <translation type="unfinished"></translation>
    </message>
    <message>
        <location filename="../dashstrings.cpp" line="331"/>
        <source>Sets the DB_PRIVATE flag in the wallet db environment (default: 1)</source>
        <translation type="unfinished"></translation>
    </message>
    <message>
        <location filename="../dashstrings.cpp" line="332"/>
        <source>Show all debugging options (usage: --help -help-debug)</source>
        <translation>显示所有debug选项(使用： --help -help-debug)</translation>
    </message>
    <message>
        <location filename="../dashstrings.cpp" line="333"/>
        <source>Show benchmark information (default: 0)</source>
        <translation>显示基准信息(默认： 0)</translation>
    </message>
    <message>
        <location filename="../dashstrings.cpp" line="334"/>
        <source>Shrink debug.log file on client startup (default: 1 when no -debug)</source>
        <translation>客户启动时缩小debug.log文件(默认： 1 when no -debug)</translation>
    </message>
    <message>
        <location filename="../dashstrings.cpp" line="335"/>
        <source>Signing failed.</source>
        <translation>签名失败。</translation>
    </message>
    <message>
        <location filename="../dashstrings.cpp" line="336"/>
        <source>Signing timed out, please resubmit.</source>
        <translation>签名超时，请重新递交。</translation>
    </message>
    <message>
        <location filename="../dashstrings.cpp" line="337"/>
        <source>Signing transaction failed</source>
        <translation>交易签名失败</translation>
    </message>
    <message>
        <location filename="../dashstrings.cpp" line="338"/>
        <source>Specify configuration file (default: dash.conf)</source>
        <translation>指定配置文件(默认： dash.conf)</translation>
    </message>
    <message>
        <location filename="../dashstrings.cpp" line="339"/>
        <source>Specify connection timeout in milliseconds (default: 5000)</source>
        <translation>指定连接超时毫秒数 (默认： 5000)</translation>
    </message>
    <message>
        <location filename="../dashstrings.cpp" line="340"/>
        <source>Specify data directory</source>
        <translation>指定数据目录</translation>
    </message>
    <message>
        <location filename="../dashstrings.cpp" line="341"/>
        <source>Specify masternode configuration file (default: masternode.conf)</source>
        <translation>指定主节点配置文件 (默认: masternode.conf)</translation>
    </message>
    <message>
        <location filename="../dashstrings.cpp" line="342"/>
        <source>Specify pid file (default: dashd.pid)</source>
        <translation>指定pid 文件 (默认： dashd.pid)</translation>
    </message>
    <message>
        <location filename="../dashstrings.cpp" line="343"/>
        <source>Specify wallet file (within data directory)</source>
        <translation>指定钱包文件(通过数据目录)</translation>
    </message>
    <message>
        <location filename="../dashstrings.cpp" line="344"/>
        <source>Specify your own public address</source>
        <translation>指定你个人公开地址</translation>
    </message>
    <message>
        <location filename="../dashstrings.cpp" line="345"/>
        <source>Spend unconfirmed change when sending transactions (default: 1)</source>
        <translation>发送交易时花费未确认的费用(默认： 1)</translation>
    </message>
    <message>
        <location filename="../dashstrings.cpp" line="346"/>
        <source>Start Dash Core Daemon</source>
        <translation>启动达世币核心后台程序</translation>
    </message>
    <message>
        <location filename="../dashstrings.cpp" line="347"/>
        <source>System error: </source>
        <translation>系统错误：</translation>
    </message>
    <message>
        <location filename="../dashstrings.cpp" line="348"/>
        <source>This help message</source>
        <translation>此帮助信息</translation>
    </message>
    <message>
        <location filename="../dashstrings.cpp" line="349"/>
        <source>This is intended for regression testing tools and app development.</source>
        <translation>这被用来作为回归测试工具和app的开发。</translation>
    </message>
    <message>
        <location filename="../dashstrings.cpp" line="350"/>
        <source>This is not a masternode.</source>
        <translation>这并不是主节点。</translation>
    </message>
    <message>
        <location filename="../dashstrings.cpp" line="351"/>
        <source>Threshold for disconnecting misbehaving peers (default: 100)</source>
        <translation>断开的作弊节点临界值(默认: 100)</translation>
    </message>
    <message>
        <location filename="../dashstrings.cpp" line="352"/>
        <source>To use the %s option</source>
        <translation>使用%s选项</translation>
    </message>
    <message>
        <location filename="../dashstrings.cpp" line="353"/>
        <source>Transaction amount too small</source>
        <translation>交易额过小</translation>
    </message>
    <message>
        <location filename="../dashstrings.cpp" line="354"/>
        <source>Transaction amounts must be positive</source>
        <translation>交易额一定要真实有效</translation>
    </message>
    <message>
        <location filename="../dashstrings.cpp" line="355"/>
        <source>Transaction created successfully.</source>
        <translation>交易创建成功。</translation>
    </message>
    <message>
        <location filename="../dashstrings.cpp" line="356"/>
        <source>Transaction fees are too high.</source>
        <translation>交易费用过高。</translation>
    </message>
    <message>
        <location filename="../dashstrings.cpp" line="357"/>
        <source>Transaction not valid.</source>
        <translation>交易无效。</translation>
    </message>
    <message>
        <location filename="../dashstrings.cpp" line="358"/>
        <source>Transaction too large</source>
        <translation>交易过大</translation>
    </message>
    <message>
        <location filename="../dashstrings.cpp" line="359"/>
        <source>Unable to bind to %s on this computer (bind returned error %s)</source>
        <translation>无法绑定%s此计算机 (绑定返回错误 %s)</translation>
    </message>
    <message>
        <location filename="../dashstrings.cpp" line="360"/>
        <source>Unable to sign masternode payment winner, wrong key?</source>
        <translation>无法标记主节点奖励得主，错误钥匙？</translation>
    </message>
    <message>
        <location filename="../dashstrings.cpp" line="361"/>
        <source>Unable to sign spork message, wrong key?</source>
        <translation type="unfinished"></translation>
    </message>
    <message>
        <location filename="../dashstrings.cpp" line="362"/>
        <source>Unknown -socks proxy version requested: %i</source>
        <translation>未知-socks代理版本请求：%i</translation>
    </message>
    <message>
        <location filename="../dashstrings.cpp" line="363"/>
        <source>Unknown network specified in -onlynet: &apos;%s&apos;</source>
        <translation type="unfinished"></translation>
    </message>
    <message>
        <location filename="../dashstrings.cpp" line="364"/>
        <source>Upgrade wallet to latest format</source>
        <translation>升级钱包至最新版本</translation>
    </message>
    <message>
        <location filename="../dashstrings.cpp" line="365"/>
        <source>Usage (deprecated, use dash-cli):</source>
        <translation>用量(不赞成, 使用 dash-cli)：</translation>
    </message>
    <message>
        <location filename="../dashstrings.cpp" line="366"/>
        <source>Usage:</source>
        <translation>使用：</translation>
    </message>
    <message>
        <location filename="../dashstrings.cpp" line="367"/>
        <source>Use KeePass 2 integration using KeePassHttp plugin (default: 0)</source>
        <translation type="unfinished"></translation>
    </message>
    <message>
        <location filename="../dashstrings.cpp" line="368"/>
        <source>Use N separate masternodes to anonymize funds  (2-8, default: 2)</source>
        <translation>使用N个独立主节点匿名处理资金(2-8，默认：2)</translation>
    </message>
    <message>
        <location filename="../dashstrings.cpp" line="369"/>
        <source>Use OpenSSL (https) for JSON-RPC connections</source>
        <translation>对JSON-RPC链接使用OpenSSL(https)</translation>
    </message>
    <message>
        <location filename="../dashstrings.cpp" line="370"/>
        <source>Use UPnP to map the listening port (default: 0)</source>
        <translation>使用UPnP来映射监听端口(默认：0)</translation>
    </message>
    <message>
        <location filename="../dashstrings.cpp" line="371"/>
        <source>Use UPnP to map the listening port (default: 1 when listening)</source>
        <translation>使用UPnP来映射监听端口(默认：1为监听中)</translation>
    </message>
    <message>
        <location filename="../dashstrings.cpp" line="372"/>
        <source>Use the test network</source>
        <translation>使用测试网络</translation>
    </message>
    <message>
        <location filename="../dashstrings.cpp" line="373"/>
        <source>Username for JSON-RPC connections</source>
        <translation>链接JSON-RPC的用户名</translation>
    </message>
    <message>
        <location filename="../dashstrings.cpp" line="374"/>
        <source>Value more than Darksend pool maximum allows.</source>
        <translation>数值超过匿名发送池所允许的最大数。</translation>
    </message>
    <message>
        <location filename="../dashstrings.cpp" line="375"/>
        <source>Verifying blocks...</source>
        <translation>验证数据块中...</translation>
    </message>
    <message>
        <location filename="../dashstrings.cpp" line="376"/>
        <source>Verifying wallet...</source>
        <translation>验证钱包中...</translation>
    </message>
    <message>
        <location filename="../dashstrings.cpp" line="377"/>
        <source>Wait for RPC server to start</source>
        <translation>等待RPC服务器启动</translation>
    </message>
    <message>
        <location filename="../dashstrings.cpp" line="378"/>
        <source>Wallet %s resides outside data directory %s</source>
        <translation>钱包 %s 属于外部数据目录 %s</translation>
    </message>
    <message>
        <location filename="../dashstrings.cpp" line="379"/>
        <source>Wallet is locked.</source>
        <translation>钱包被锁。</translation>
    </message>
    <message>
        <location filename="../dashstrings.cpp" line="380"/>
        <source>Wallet needed to be rewritten: restart Dash to complete</source>
        <translation>钱包需要重新写入：请重启Dash来完成过程</translation>
    </message>
    <message>
        <location filename="../dashstrings.cpp" line="381"/>
        <source>Wallet options:</source>
        <translation>钱包选项：</translation>
    </message>
    <message>
        <location filename="../dashstrings.cpp" line="382"/>
        <source>Warning</source>
        <translation>警告</translation>
    </message>
    <message>
        <location filename="../dashstrings.cpp" line="383"/>
        <source>Warning: Deprecated argument -debugnet ignored, use -debug=net</source>
        <translation>警告：忽略使用参数-debugnet ，使用-debug =net</translation>
    </message>
    <message>
        <location filename="../dashstrings.cpp" line="384"/>
        <source>Warning: This version is obsolete, upgrade required!</source>
        <translation>警告：版本过低，请升级！</translation>
    </message>
    <message>
        <location filename="../dashstrings.cpp" line="385"/>
        <source>You need to rebuild the database using -reindex to change -txindex</source>
        <translation>你需要通过使用-reindex改变-txindex来重新建立数据库</translation>
    </message>
    <message>
        <location filename="../dashstrings.cpp" line="386"/>
        <source>Zapping all transactions from wallet...</source>
        <translation>从钱包正在展开所有交易记录...</translation>
    </message>
    <message>
        <location filename="../dashstrings.cpp" line="387"/>
        <source>on startup</source>
        <translation>正在启动</translation>
    </message>
    <message>
        <location filename="../dashstrings.cpp" line="388"/>
        <source>version</source>
        <translation>版本</translation>
    </message>
    <message>
        <location filename="../dashstrings.cpp" line="389"/>
        <source>wallet.dat corrupt, salvage failed</source>
        <translation>钱包数据损坏，恢复失败</translation>
    </message>
</context>
</TS><|MERGE_RESOLUTION|>--- conflicted
+++ resolved
@@ -45,11 +45,7 @@
     </message>
     <message>
         <source>The Dash Core developers</source>
-<<<<<<< HEAD
         <translation type="vanished">暗黑币核心开发人员</translation>
-=======
-        <translation>达世币核心开发人员</translation>
->>>>>>> b2f895ee
     </message>
     <message>
         <source>(%1-bit)</source>
@@ -3326,11 +3322,7 @@
     <message>
         <location filename="../sendcoinsdialog.cpp" line="242"/>
         <source>and InstantX</source>
-<<<<<<< HEAD
-        <translation type="unfinished"></translation>
-=======
         <translation>和 即时支付</translation>
->>>>>>> b2f895ee
     </message>
     <message>
         <location filename="../sendcoinsdialog.cpp" line="266"/>
