--- conflicted
+++ resolved
@@ -6,13 +6,8 @@
    <rect>
     <x>0</x>
     <y>0</y>
-<<<<<<< HEAD
     <width>576</width>
     <height>402</height>
-=======
-    <width>560</width>
-    <height>440</height>
->>>>>>> 86755bc8
    </rect>
   </property>
   <property name="windowTitle">
@@ -35,17 +30,10 @@
        <item>
         <widget class="QCheckBox" name="bitcoinAtStartup">
          <property name="toolTip">
-<<<<<<< HEAD
-          <string>Automatically start Dash after logging in to the system.</string>
+          <string>Automatically start Dash Core after logging in to the system.</string>
          </property>
          <property name="text">
-          <string>&amp;Start Dash on system login</string>
-=======
-          <string>Automatically start Bitcoin Core after logging in to the system.</string>
-         </property>
-         <property name="text">
-          <string>&amp;Start Bitcoin Core on system login</string>
->>>>>>> 86755bc8
+          <string>&amp;Start Dash Core on system login</string>
          </property>
         </widget>
        </item>
@@ -643,11 +631,7 @@
          <item>
           <widget class="QValueComboBox" name="lang">
            <property name="toolTip">
-<<<<<<< HEAD
-            <string>The user interface language can be set here. This setting will take effect after restarting Dash.</string>
-=======
-            <string>The user interface language can be set here. This setting will take effect after restarting Bitcoin Core.</string>
->>>>>>> 86755bc8
+            <string>The user interface language can be set here. This setting will take effect after restarting Dash Core.</string>
            </property>
           </widget>
          </item>
