// Copyright (c) 2014-2015 The Darkcoin developers
// Distributed under the MIT/X11 software license, see the accompanying
// file COPYING or http://www.opensource.org/licenses/mit-license.php.

#ifndef MASTERNODEMAN_H
#define MASTERNODEMAN_H

#include "bignum.h"
#include "sync.h"
#include "net.h"
#include "key.h"
#include "core.h"
#include "util.h"
#include "script.h"
#include "base58.h"
#include "main.h"
#include "masternode.h"

#define MASTERNODES_DUMP_SECONDS               (15*60)
#define MASTERNODES_DSEG_SECONDS               (3*60*60)

using namespace std;

class CMasternodeMan;

extern CMasternodeMan mnodeman;
void DumpMasternodes();

/** Access to the MN database (mncache.dat)
 */
class CMasternodeDB
{
private:
    boost::filesystem::path pathMN;
public:
    enum ReadResult {
        Ok,
        FileError,
        HashReadError,
        IncorrectHash,
        IncorrectMagic,
        IncorrectFormat
    };

    CMasternodeDB();
    bool Write(const CMasternodeMan &mnodemanToSave);
    ReadResult Read(CMasternodeMan& mnodemanToLoad);
};

class CMasternodeMan
{
private:
    // critical section to protect the inner data structures
    mutable CCriticalSection cs;

    // map to hold all MNs
    std::vector<CMasternode> vMasternodes;
    // who's asked for the Masternode list and the last time
    std::map<CNetAddr, int64_t> mAskedUsForMasternodeList;
    // who we asked for the Masternode list and the last time
    std::map<CNetAddr, int64_t> mWeAskedForMasternodeList;
    // which Masternodes we've asked for
    std::map<COutPoint, int64_t> mWeAskedForMasternodeListEntry;

public:
    // keep track of dsq count to prevent masternodes from gaming darksend queue
    int64_t nDsqCount;

    IMPLEMENT_SERIALIZE
    (
        // serialized format:
        // * version byte (currently 0)
        // * masternodes vector
        {
                LOCK(cs);
                unsigned char nVersion = 0;
                READWRITE(nVersion);
                READWRITE(vMasternodes);
                READWRITE(mAskedUsForMasternodeList);
                READWRITE(mWeAskedForMasternodeList);
                READWRITE(mWeAskedForMasternodeListEntry);
                READWRITE(nDsqCount);
        }
    )

    CMasternodeMan();
    CMasternodeMan(CMasternodeMan& other);

    /// Add an entry
    bool Add(CMasternode &mn);

    /// Check all Masternodes
    void Check();

    /// Check all Masternodes and remove inactive
    void CheckAndRemove();

    /// Clear Masternode vector
    void Clear();

    int CountEnabled();

    int CountMasternodesAboveProtocol(int protocolVersion);

    void DsegUpdate(CNode* pnode);

    /// Find an entry
    CMasternode* Find(const CTxIn& vin);

    /// Find an entry thta do not match every entry provided vector
    CMasternode* FindOldestNotInVec(const std::vector<CTxIn> &vVins);

    /// Find a random entry
    CMasternode* FindRandom();

    /// Get the current winner for this block
    CMasternode* GetCurrentMasterNode(int mod=1, int64_t nBlockHeight=0, int minProtocol=0);

    std::vector<CMasternode> GetFullMasternodeVector() { Check(); return vMasternodes; }

<<<<<<< HEAD
    int GetMasternodeRank(const CTxIn &vin, int64_t nBlockHeight, int minProtocol=0);
    std::vector<pair<int, CMasternode> > GetMasternodeRanks(int64_t nBlockHeight, int minProtocol=0);
    CMasternode* GetMasternodeByRank(int nRank, int64_t nBlockHeight, int minProtocol=0);
=======
    int GetMasternodeRank(const CTxIn &vin, int64_t nBlockHeight, int minProtocol=0, bool fOnlyActive=true);
    CMasternode* GetMasternodeByRank(int nRank, int64_t nBlockHeight, int minProtocol=0, bool fOnlyActive=true);
>>>>>>> e5267319

    void ProcessMessage(CNode* pfrom, std::string& strCommand, CDataStream& vRecv);

    void ProcessMasternodeConnections();

    /// Return the number of (unique) Masternodes
    int size() { return vMasternodes.size(); }

    std::string ToString() const;

    //
    // Relay Masternode Messages
    //

    void RelayMasternodeEntry(const CTxIn vin, const CService addr, const std::vector<unsigned char> vchSig, const int64_t nNow, const CPubKey pubkey, const CPubKey pubkey2, const int count, const int current, const int64_t lastUpdated, const int protocolVersion);
    void RelayMasternodeEntryPing(const CTxIn vin, const std::vector<unsigned char> vchSig, const int64_t nNow, const bool stop);


};

#endif<|MERGE_RESOLUTION|>--- conflicted
+++ resolved
@@ -118,14 +118,9 @@
 
     std::vector<CMasternode> GetFullMasternodeVector() { Check(); return vMasternodes; }
 
-<<<<<<< HEAD
-    int GetMasternodeRank(const CTxIn &vin, int64_t nBlockHeight, int minProtocol=0);
     std::vector<pair<int, CMasternode> > GetMasternodeRanks(int64_t nBlockHeight, int minProtocol=0);
-    CMasternode* GetMasternodeByRank(int nRank, int64_t nBlockHeight, int minProtocol=0);
-=======
     int GetMasternodeRank(const CTxIn &vin, int64_t nBlockHeight, int minProtocol=0, bool fOnlyActive=true);
     CMasternode* GetMasternodeByRank(int nRank, int64_t nBlockHeight, int minProtocol=0, bool fOnlyActive=true);
->>>>>>> e5267319
 
     void ProcessMessage(CNode* pfrom, std::string& strCommand, CDataStream& vRecv);
 
