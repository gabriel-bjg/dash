--- conflicted
+++ resolved
@@ -16,11 +16,7 @@
 //! These need to be macros, as clientversion.cpp's and dash*-res.rc's voodoo requires it
 #define CLIENT_VERSION_MAJOR 0
 #define CLIENT_VERSION_MINOR 12
-<<<<<<< HEAD
 #define CLIENT_VERSION_REVISION 1
-=======
-#define CLIENT_VERSION_REVISION 0
->>>>>>> 86755bc8
 #define CLIENT_VERSION_BUILD 0
 
 //! Set to true for release, false for prerelease or test build
