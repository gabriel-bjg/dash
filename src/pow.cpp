// Copyright (c) 2009-2010 Satoshi Nakamoto
// Copyright (c) 2009-2015 The Bitcoin Core developers
// Distributed under the MIT software license, see the accompanying
// file COPYING or http://www.opensource.org/licenses/mit-license.php.

#include "pow.h"

#include "arith_uint256.h"
#include "chain.h"
#include "primitives/block.h"
#include "uint256.h"
#include "util.h"

<<<<<<< HEAD
#include <math.h>

unsigned int static KimotoGravityWell(const CBlockIndex* pindexLast) {
    const CBlockIndex *BlockLastSolved = pindexLast;
    const CBlockIndex *BlockReading = pindexLast;
    uint64_t PastBlocksMass = 0;
    int64_t PastRateActualSeconds = 0;
    int64_t PastRateTargetSeconds = 0;
    double PastRateAdjustmentRatio = double(1);
    uint256 PastDifficultyAverage;
    uint256 PastDifficultyAveragePrev;
    double EventHorizonDeviation;
    double EventHorizonDeviationFast;
    double EventHorizonDeviationSlow;

    uint64_t pastSecondsMin = Params().TargetTimespan() * 0.025;
    uint64_t pastSecondsMax = Params().TargetTimespan() * 7;
    uint64_t PastBlocksMin = pastSecondsMin / Params().TargetSpacing();
    uint64_t PastBlocksMax = pastSecondsMax / Params().TargetSpacing();

    if (BlockLastSolved == NULL || BlockLastSolved->nHeight == 0 || (uint64_t)BlockLastSolved->nHeight < PastBlocksMin) { return Params().ProofOfWorkLimit().GetCompact(); }

    for (unsigned int i = 1; BlockReading && BlockReading->nHeight > 0; i++) {
        if (PastBlocksMax > 0 && i > PastBlocksMax) { break; }
        PastBlocksMass++;

        PastDifficultyAverage.SetCompact(BlockReading->nBits);
        if (i > 1) {
            // handle negative uint256
            if(PastDifficultyAverage >= PastDifficultyAveragePrev)
                PastDifficultyAverage = ((PastDifficultyAverage - PastDifficultyAveragePrev) / i) + PastDifficultyAveragePrev;
            else
                PastDifficultyAverage = PastDifficultyAveragePrev - ((PastDifficultyAveragePrev - PastDifficultyAverage) / i);
        }
        PastDifficultyAveragePrev = PastDifficultyAverage;

        PastRateActualSeconds = BlockLastSolved->GetBlockTime() - BlockReading->GetBlockTime();
        PastRateTargetSeconds = Params().TargetSpacing() * PastBlocksMass;
        PastRateAdjustmentRatio = double(1);
        if (PastRateActualSeconds < 0) { PastRateActualSeconds = 0; }
        if (PastRateActualSeconds != 0 && PastRateTargetSeconds != 0) {
            PastRateAdjustmentRatio = double(PastRateTargetSeconds) / double(PastRateActualSeconds);
        }
        EventHorizonDeviation = 1 + (0.7084 * pow((double(PastBlocksMass)/double(28.2)), -1.228));
        EventHorizonDeviationFast = EventHorizonDeviation;
        EventHorizonDeviationSlow = 1 / EventHorizonDeviation;

        if (PastBlocksMass >= PastBlocksMin) {
                if ((PastRateAdjustmentRatio <= EventHorizonDeviationSlow) || (PastRateAdjustmentRatio >= EventHorizonDeviationFast))
                { assert(BlockReading); break; }
        }
        if (BlockReading->pprev == NULL) { assert(BlockReading); break; }
        BlockReading = BlockReading->pprev;
    }

    uint256 bnNew(PastDifficultyAverage);
    if (PastRateActualSeconds != 0 && PastRateTargetSeconds != 0) {
        bnNew *= PastRateActualSeconds;
        bnNew /= PastRateTargetSeconds;
    }

    if (bnNew > Params().ProofOfWorkLimit()) {
        bnNew = Params().ProofOfWorkLimit();
    }

    return bnNew.GetCompact();
}

unsigned int static DarkGravityWave(const CBlockIndex* pindexLast) {
    /* current difficulty formula, dash - DarkGravity v3, written by Evan Duffield - evan@dash.org */
    const CBlockIndex *BlockLastSolved = pindexLast;
    const CBlockIndex *BlockReading = pindexLast;
    int64_t nActualTimespan = 0;
    int64_t LastBlockTime = 0;
    int64_t PastBlocksMin = 24;
    int64_t PastBlocksMax = 24;
    int64_t CountBlocks = 0;
    uint256 PastDifficultyAverage;
    uint256 PastDifficultyAveragePrev;

    if (BlockLastSolved == NULL || BlockLastSolved->nHeight == 0 || BlockLastSolved->nHeight < PastBlocksMin) {
        return Params().ProofOfWorkLimit().GetCompact();
    }

    for (unsigned int i = 1; BlockReading && BlockReading->nHeight > 0; i++) {
        if (PastBlocksMax > 0 && i > PastBlocksMax) { break; }
        CountBlocks++;

        if(CountBlocks <= PastBlocksMin) {
            if (CountBlocks == 1) { PastDifficultyAverage.SetCompact(BlockReading->nBits); }
            else { PastDifficultyAverage = ((PastDifficultyAveragePrev * CountBlocks) + (uint256().SetCompact(BlockReading->nBits))) / (CountBlocks + 1); }
            PastDifficultyAveragePrev = PastDifficultyAverage;
        }

        if(LastBlockTime > 0){
            int64_t Diff = (LastBlockTime - BlockReading->GetBlockTime());
            nActualTimespan += Diff;
        }
        LastBlockTime = BlockReading->GetBlockTime();

        if (BlockReading->pprev == NULL) { assert(BlockReading); break; }
        BlockReading = BlockReading->pprev;
    }

    uint256 bnNew(PastDifficultyAverage);

    int64_t _nTargetTimespan = CountBlocks * Params().TargetSpacing();

    if (nActualTimespan < _nTargetTimespan/3)
        nActualTimespan = _nTargetTimespan/3;
    if (nActualTimespan > _nTargetTimespan*3)
        nActualTimespan = _nTargetTimespan*3;

    // Retarget
    bnNew *= nActualTimespan;
    bnNew /= _nTargetTimespan;

    if (bnNew > Params().ProofOfWorkLimit()){
        bnNew = Params().ProofOfWorkLimit();
    }

    return bnNew.GetCompact();
}

unsigned int GetNextWorkRequired(const CBlockIndex* pindexLast, const CBlockHeader *pblock)
{
    unsigned int retarget = DIFF_DGW;
=======
unsigned int GetNextWorkRequired(const CBlockIndex* pindexLast, const CBlockHeader *pblock, const Consensus::Params& params)
{
    unsigned int nProofOfWorkLimit = UintToArith256(params.powLimit).GetCompact();
>>>>>>> 86755bc8

    if (Params().NetworkID() != CBaseChainParams::TESTNET) {
        if (pindexLast->nHeight + 1 >= 34140) retarget = DIFF_DGW;
        else if (pindexLast->nHeight + 1 >= 15200) retarget = DIFF_KGW;
        else retarget = DIFF_BTC;
    } else {
        if (pindexLast->nHeight + 1 >= 2000) retarget = DIFF_DGW;
        else retarget = DIFF_BTC;
    }

<<<<<<< HEAD
    // Default Bitcoin style retargeting
    if (retarget == DIFF_BTC)
    {
        unsigned int nProofOfWorkLimit = Params().ProofOfWorkLimit().GetCompact();

        // Genesis block
        if (pindexLast == NULL)
            return nProofOfWorkLimit;

        // Only change once per interval
        if ((pindexLast->nHeight+1) % Params().Interval() != 0)
        {
            if (Params().AllowMinDifficultyBlocks())
            {
                // Special difficulty rule for testnet:
                // If the new block's timestamp is more than 2* 2.5 minutes
                // then allow mining of a min-difficulty block.
                if (pblock->GetBlockTime() > pindexLast->GetBlockTime() + Params().TargetSpacing()*2)
                    return nProofOfWorkLimit;
                else
                {
                    // Return the last non-special-min-difficulty-rules-block
                    const CBlockIndex* pindex = pindexLast;
                    while (pindex->pprev && pindex->nHeight % Params().Interval() != 0 && pindex->nBits == nProofOfWorkLimit)
                        pindex = pindex->pprev;
                    return pindex->nBits;
                }
=======
    // Only change once per difficulty adjustment interval
    if ((pindexLast->nHeight+1) % params.DifficultyAdjustmentInterval() != 0)
    {
        if (params.fPowAllowMinDifficultyBlocks)
        {
            // Special difficulty rule for testnet:
            // If the new block's timestamp is more than 2* 10 minutes
            // then allow mining of a min-difficulty block.
            if (pblock->GetBlockTime() > pindexLast->GetBlockTime() + params.nPowTargetSpacing*2)
                return nProofOfWorkLimit;
            else
            {
                // Return the last non-special-min-difficulty-rules-block
                const CBlockIndex* pindex = pindexLast;
                while (pindex->pprev && pindex->nHeight % params.DifficultyAdjustmentInterval() != 0 && pindex->nBits == nProofOfWorkLimit)
                    pindex = pindex->pprev;
                return pindex->nBits;
>>>>>>> 86755bc8
            }
            return pindexLast->nBits;
        }

<<<<<<< HEAD
        // Go back by what we want to be 1 day worth of blocks
        const CBlockIndex* pindexFirst = pindexLast;
        for (int i = 0; pindexFirst && i < Params().Interval()-1; i++)
            pindexFirst = pindexFirst->pprev;
        assert(pindexFirst);

        // Limit adjustment step
        int64_t nActualTimespan = pindexLast->GetBlockTime() - pindexFirst->GetBlockTime();
        LogPrintf("  nActualTimespan = %d  before bounds\n", nActualTimespan);
        if (nActualTimespan < Params().TargetTimespan()/4)
            nActualTimespan = Params().TargetTimespan()/4;
        if (nActualTimespan > Params().TargetTimespan()*4)
            nActualTimespan = Params().TargetTimespan()*4;

        // Retarget
        uint256 bnNew;
        uint256 bnOld;
        bnNew.SetCompact(pindexLast->nBits);
        bnOld = bnNew;
        bnNew *= nActualTimespan;
        bnNew /= Params().TargetTimespan();

        if (bnNew > Params().ProofOfWorkLimit())
            bnNew = Params().ProofOfWorkLimit();

        /// debug print
        LogPrintf("GetNextWorkRequired RETARGET at %d\n", pindexLast->nHeight + 1);
        LogPrintf("Params().TargetTimespan() = %d    nActualTimespan = %d\n", Params().TargetTimespan(), nActualTimespan);
        LogPrintf("Before: %08x  %s\n", pindexLast->nBits, bnOld.ToString());
        LogPrintf("After:  %08x  %s\n", bnNew.GetCompact(), bnNew.ToString());
=======
    // Go back by what we want to be 14 days worth of blocks
    int nHeightFirst = pindexLast->nHeight - (params.DifficultyAdjustmentInterval()-1);
    assert(nHeightFirst >= 0);
    const CBlockIndex* pindexFirst = pindexLast->GetAncestor(nHeightFirst);
    assert(pindexFirst);

    return CalculateNextWorkRequired(pindexLast, pindexFirst->GetBlockTime(), params);
}

unsigned int CalculateNextWorkRequired(const CBlockIndex* pindexLast, int64_t nFirstBlockTime, const Consensus::Params& params)
{
    if (params.fPowNoRetargeting)
        return pindexLast->nBits;

    // Limit adjustment step
    int64_t nActualTimespan = pindexLast->GetBlockTime() - nFirstBlockTime;
    LogPrintf("  nActualTimespan = %d  before bounds\n", nActualTimespan);
    if (nActualTimespan < params.nPowTargetTimespan/4)
        nActualTimespan = params.nPowTargetTimespan/4;
    if (nActualTimespan > params.nPowTargetTimespan*4)
        nActualTimespan = params.nPowTargetTimespan*4;

    // Retarget
    const arith_uint256 bnPowLimit = UintToArith256(params.powLimit);
    arith_uint256 bnNew;
    arith_uint256 bnOld;
    bnNew.SetCompact(pindexLast->nBits);
    bnOld = bnNew;
    bnNew *= nActualTimespan;
    bnNew /= params.nPowTargetTimespan;

    if (bnNew > bnPowLimit)
        bnNew = bnPowLimit;

    /// debug print
    LogPrintf("GetNextWorkRequired RETARGET\n");
    LogPrintf("params.nPowTargetTimespan = %d    nActualTimespan = %d\n", params.nPowTargetTimespan, nActualTimespan);
    LogPrintf("Before: %08x  %s\n", pindexLast->nBits, bnOld.ToString());
    LogPrintf("After:  %08x  %s\n", bnNew.GetCompact(), bnNew.ToString());
>>>>>>> 86755bc8

        return bnNew.GetCompact();

    }

    // Retarget using Kimoto Gravity Wave
    else if (retarget == DIFF_KGW)
    {
        return KimotoGravityWell(pindexLast);
    }

    // Retarget using Dark Gravity Wave 3
    else if (retarget == DIFF_DGW)
    {
        return DarkGravityWave(pindexLast);
    }

    return DarkGravityWave(pindexLast);
}

bool CheckProofOfWork(uint256 hash, unsigned int nBits, const Consensus::Params& params)
{
    bool fNegative;
    bool fOverflow;
    arith_uint256 bnTarget;

    bnTarget.SetCompact(nBits, &fNegative, &fOverflow);

    // Check range
    if (fNegative || bnTarget == 0 || fOverflow || bnTarget > UintToArith256(params.powLimit))
        return error("CheckProofOfWork(): nBits below minimum work");

    // Check proof of work matches claimed amount
    if (UintToArith256(hash) > bnTarget)
        return error("CheckProofOfWork(): hash doesn't match nBits");

    return true;
}

arith_uint256 GetBlockProof(const CBlockIndex& block)
{
    arith_uint256 bnTarget;
    bool fNegative;
    bool fOverflow;
    bnTarget.SetCompact(block.nBits, &fNegative, &fOverflow);
    if (fNegative || fOverflow || bnTarget == 0)
        return 0;
    // We need to compute 2**256 / (bnTarget+1), but we can't represent 2**256
    // as it's too large for a arith_uint256. However, as 2**256 is at least as large
    // as bnTarget+1, it is equal to ((2**256 - bnTarget - 1) / (bnTarget+1)) + 1,
    // or ~bnTarget / (nTarget+1) + 1.
    return (~bnTarget / (bnTarget + 1)) + 1;
}

int64_t GetBlockProofEquivalentTime(const CBlockIndex& to, const CBlockIndex& from, const CBlockIndex& tip, const Consensus::Params& params)
{
    arith_uint256 r;
    int sign = 1;
    if (to.nChainWork > from.nChainWork) {
        r = to.nChainWork - from.nChainWork;
    } else {
        r = from.nChainWork - to.nChainWork;
        sign = -1;
    }
    r = r * arith_uint256(params.nPowTargetSpacing) / GetBlockProof(tip);
    if (r.bits() > 63) {
        return sign * std::numeric_limits<int64_t>::max();
    }
    return sign * r.GetLow64();
}<|MERGE_RESOLUTION|>--- conflicted
+++ resolved
@@ -7,32 +7,32 @@
 
 #include "arith_uint256.h"
 #include "chain.h"
+#include "chainparams.h"
 #include "primitives/block.h"
 #include "uint256.h"
 #include "util.h"
 
-<<<<<<< HEAD
 #include <math.h>
 
-unsigned int static KimotoGravityWell(const CBlockIndex* pindexLast) {
+unsigned int static KimotoGravityWell(const CBlockIndex* pindexLast, const Consensus::Params& params) {
     const CBlockIndex *BlockLastSolved = pindexLast;
     const CBlockIndex *BlockReading = pindexLast;
     uint64_t PastBlocksMass = 0;
     int64_t PastRateActualSeconds = 0;
     int64_t PastRateTargetSeconds = 0;
     double PastRateAdjustmentRatio = double(1);
-    uint256 PastDifficultyAverage;
-    uint256 PastDifficultyAveragePrev;
+    arith_uint256 PastDifficultyAverage;
+    arith_uint256 PastDifficultyAveragePrev;
     double EventHorizonDeviation;
     double EventHorizonDeviationFast;
     double EventHorizonDeviationSlow;
 
-    uint64_t pastSecondsMin = Params().TargetTimespan() * 0.025;
-    uint64_t pastSecondsMax = Params().TargetTimespan() * 7;
-    uint64_t PastBlocksMin = pastSecondsMin / Params().TargetSpacing();
-    uint64_t PastBlocksMax = pastSecondsMax / Params().TargetSpacing();
-
-    if (BlockLastSolved == NULL || BlockLastSolved->nHeight == 0 || (uint64_t)BlockLastSolved->nHeight < PastBlocksMin) { return Params().ProofOfWorkLimit().GetCompact(); }
+    uint64_t pastSecondsMin = params.nPowTargetTimespan * 0.025;
+    uint64_t pastSecondsMax = params.nPowTargetTimespan * 7;
+    uint64_t PastBlocksMin = pastSecondsMin / params.nPowTargetSpacing;
+    uint64_t PastBlocksMax = pastSecondsMax / params.nPowTargetSpacing;
+
+    if (BlockLastSolved == NULL || BlockLastSolved->nHeight == 0 || (uint64_t)BlockLastSolved->nHeight < PastBlocksMin) { return UintToArith256(params.powLimit).GetCompact(); }
 
     for (unsigned int i = 1; BlockReading && BlockReading->nHeight > 0; i++) {
         if (PastBlocksMax > 0 && i > PastBlocksMax) { break; }
@@ -40,7 +40,7 @@
 
         PastDifficultyAverage.SetCompact(BlockReading->nBits);
         if (i > 1) {
-            // handle negative uint256
+            // handle negative arith_uint256
             if(PastDifficultyAverage >= PastDifficultyAveragePrev)
                 PastDifficultyAverage = ((PastDifficultyAverage - PastDifficultyAveragePrev) / i) + PastDifficultyAveragePrev;
             else
@@ -49,7 +49,7 @@
         PastDifficultyAveragePrev = PastDifficultyAverage;
 
         PastRateActualSeconds = BlockLastSolved->GetBlockTime() - BlockReading->GetBlockTime();
-        PastRateTargetSeconds = Params().TargetSpacing() * PastBlocksMass;
+        PastRateTargetSeconds = params.nPowTargetSpacing * PastBlocksMass;
         PastRateAdjustmentRatio = double(1);
         if (PastRateActualSeconds < 0) { PastRateActualSeconds = 0; }
         if (PastRateActualSeconds != 0 && PastRateTargetSeconds != 0) {
@@ -67,20 +67,20 @@
         BlockReading = BlockReading->pprev;
     }
 
-    uint256 bnNew(PastDifficultyAverage);
+    arith_uint256 bnNew(PastDifficultyAverage);
     if (PastRateActualSeconds != 0 && PastRateTargetSeconds != 0) {
         bnNew *= PastRateActualSeconds;
         bnNew /= PastRateTargetSeconds;
     }
 
-    if (bnNew > Params().ProofOfWorkLimit()) {
-        bnNew = Params().ProofOfWorkLimit();
+    if (bnNew > UintToArith256(params.powLimit)) {
+        bnNew = UintToArith256(params.powLimit);
     }
 
     return bnNew.GetCompact();
 }
 
-unsigned int static DarkGravityWave(const CBlockIndex* pindexLast) {
+unsigned int static DarkGravityWave(const CBlockIndex* pindexLast, const Consensus::Params& params) {
     /* current difficulty formula, dash - DarkGravity v3, written by Evan Duffield - evan@dash.org */
     const CBlockIndex *BlockLastSolved = pindexLast;
     const CBlockIndex *BlockReading = pindexLast;
@@ -89,11 +89,11 @@
     int64_t PastBlocksMin = 24;
     int64_t PastBlocksMax = 24;
     int64_t CountBlocks = 0;
-    uint256 PastDifficultyAverage;
-    uint256 PastDifficultyAveragePrev;
+    arith_uint256 PastDifficultyAverage;
+    arith_uint256 PastDifficultyAveragePrev;
 
     if (BlockLastSolved == NULL || BlockLastSolved->nHeight == 0 || BlockLastSolved->nHeight < PastBlocksMin) {
-        return Params().ProofOfWorkLimit().GetCompact();
+        return UintToArith256(params.powLimit).GetCompact();
     }
 
     for (unsigned int i = 1; BlockReading && BlockReading->nHeight > 0; i++) {
@@ -102,7 +102,7 @@
 
         if(CountBlocks <= PastBlocksMin) {
             if (CountBlocks == 1) { PastDifficultyAverage.SetCompact(BlockReading->nBits); }
-            else { PastDifficultyAverage = ((PastDifficultyAveragePrev * CountBlocks) + (uint256().SetCompact(BlockReading->nBits))) / (CountBlocks + 1); }
+            else { PastDifficultyAverage = ((PastDifficultyAveragePrev * CountBlocks) + (arith_uint256().SetCompact(BlockReading->nBits))) / (CountBlocks + 1); }
             PastDifficultyAveragePrev = PastDifficultyAverage;
         }
 
@@ -116,9 +116,9 @@
         BlockReading = BlockReading->pprev;
     }
 
-    uint256 bnNew(PastDifficultyAverage);
-
-    int64_t _nTargetTimespan = CountBlocks * Params().TargetSpacing();
+    arith_uint256 bnNew(PastDifficultyAverage);
+
+    int64_t _nTargetTimespan = CountBlocks * params.nPowTargetSpacing;
 
     if (nActualTimespan < _nTargetTimespan/3)
         nActualTimespan = _nTargetTimespan/3;
@@ -129,23 +129,18 @@
     bnNew *= nActualTimespan;
     bnNew /= _nTargetTimespan;
 
-    if (bnNew > Params().ProofOfWorkLimit()){
-        bnNew = Params().ProofOfWorkLimit();
+    if (bnNew > UintToArith256(params.powLimit)){
+        bnNew = UintToArith256(params.powLimit);
     }
 
     return bnNew.GetCompact();
 }
 
-unsigned int GetNextWorkRequired(const CBlockIndex* pindexLast, const CBlockHeader *pblock)
+unsigned int GetNextWorkRequired(const CBlockIndex* pindexLast, const CBlockHeader *pblock, const Consensus::Params& params)
 {
     unsigned int retarget = DIFF_DGW;
-=======
-unsigned int GetNextWorkRequired(const CBlockIndex* pindexLast, const CBlockHeader *pblock, const Consensus::Params& params)
-{
-    unsigned int nProofOfWorkLimit = UintToArith256(params.powLimit).GetCompact();
->>>>>>> 86755bc8
-
-    if (Params().NetworkID() != CBaseChainParams::TESTNET) {
+
+    if (Params().NetworkIDString() != CBaseChainParams::TESTNET) {
         if (pindexLast->nHeight + 1 >= 34140) retarget = DIFF_DGW;
         else if (pindexLast->nHeight + 1 >= 15200) retarget = DIFF_KGW;
         else retarget = DIFF_BTC;
@@ -154,98 +149,62 @@
         else retarget = DIFF_BTC;
     }
 
-<<<<<<< HEAD
     // Default Bitcoin style retargeting
     if (retarget == DIFF_BTC)
     {
-        unsigned int nProofOfWorkLimit = Params().ProofOfWorkLimit().GetCompact();
+        unsigned int nProofOfWorkLimit = UintToArith256(params.powLimit).GetCompact();
 
         // Genesis block
         if (pindexLast == NULL)
             return nProofOfWorkLimit;
 
         // Only change once per interval
-        if ((pindexLast->nHeight+1) % Params().Interval() != 0)
+        if ((pindexLast->nHeight+1) % params.DifficultyAdjustmentInterval() != 0 != 0)
         {
-            if (Params().AllowMinDifficultyBlocks())
+            if (params.fPowAllowMinDifficultyBlocks)
             {
                 // Special difficulty rule for testnet:
                 // If the new block's timestamp is more than 2* 2.5 minutes
                 // then allow mining of a min-difficulty block.
-                if (pblock->GetBlockTime() > pindexLast->GetBlockTime() + Params().TargetSpacing()*2)
+                if (pblock->GetBlockTime() > pindexLast->GetBlockTime() + params.nPowTargetSpacing*2)
                     return nProofOfWorkLimit;
                 else
                 {
                     // Return the last non-special-min-difficulty-rules-block
                     const CBlockIndex* pindex = pindexLast;
-                    while (pindex->pprev && pindex->nHeight % Params().Interval() != 0 && pindex->nBits == nProofOfWorkLimit)
+                    while (pindex->pprev && pindex->nHeight % params.DifficultyAdjustmentInterval() != 0 && pindex->nBits == nProofOfWorkLimit)
                         pindex = pindex->pprev;
                     return pindex->nBits;
                 }
-=======
-    // Only change once per difficulty adjustment interval
-    if ((pindexLast->nHeight+1) % params.DifficultyAdjustmentInterval() != 0)
-    {
-        if (params.fPowAllowMinDifficultyBlocks)
-        {
-            // Special difficulty rule for testnet:
-            // If the new block's timestamp is more than 2* 10 minutes
-            // then allow mining of a min-difficulty block.
-            if (pblock->GetBlockTime() > pindexLast->GetBlockTime() + params.nPowTargetSpacing*2)
-                return nProofOfWorkLimit;
-            else
-            {
-                // Return the last non-special-min-difficulty-rules-block
-                const CBlockIndex* pindex = pindexLast;
-                while (pindex->pprev && pindex->nHeight % params.DifficultyAdjustmentInterval() != 0 && pindex->nBits == nProofOfWorkLimit)
-                    pindex = pindex->pprev;
-                return pindex->nBits;
->>>>>>> 86755bc8
             }
             return pindexLast->nBits;
         }
 
-<<<<<<< HEAD
         // Go back by what we want to be 1 day worth of blocks
-        const CBlockIndex* pindexFirst = pindexLast;
-        for (int i = 0; pindexFirst && i < Params().Interval()-1; i++)
-            pindexFirst = pindexFirst->pprev;
+        int nHeightFirst = pindexLast->nHeight - (params.DifficultyAdjustmentInterval()-1);
+        assert(nHeightFirst >= 0);
+        const CBlockIndex* pindexFirst = pindexLast->GetAncestor(nHeightFirst);
         assert(pindexFirst);
 
-        // Limit adjustment step
-        int64_t nActualTimespan = pindexLast->GetBlockTime() - pindexFirst->GetBlockTime();
-        LogPrintf("  nActualTimespan = %d  before bounds\n", nActualTimespan);
-        if (nActualTimespan < Params().TargetTimespan()/4)
-            nActualTimespan = Params().TargetTimespan()/4;
-        if (nActualTimespan > Params().TargetTimespan()*4)
-            nActualTimespan = Params().TargetTimespan()*4;
-
-        // Retarget
-        uint256 bnNew;
-        uint256 bnOld;
-        bnNew.SetCompact(pindexLast->nBits);
-        bnOld = bnNew;
-        bnNew *= nActualTimespan;
-        bnNew /= Params().TargetTimespan();
-
-        if (bnNew > Params().ProofOfWorkLimit())
-            bnNew = Params().ProofOfWorkLimit();
-
-        /// debug print
-        LogPrintf("GetNextWorkRequired RETARGET at %d\n", pindexLast->nHeight + 1);
-        LogPrintf("Params().TargetTimespan() = %d    nActualTimespan = %d\n", Params().TargetTimespan(), nActualTimespan);
-        LogPrintf("Before: %08x  %s\n", pindexLast->nBits, bnOld.ToString());
-        LogPrintf("After:  %08x  %s\n", bnNew.GetCompact(), bnNew.ToString());
-=======
-    // Go back by what we want to be 14 days worth of blocks
-    int nHeightFirst = pindexLast->nHeight - (params.DifficultyAdjustmentInterval()-1);
-    assert(nHeightFirst >= 0);
-    const CBlockIndex* pindexFirst = pindexLast->GetAncestor(nHeightFirst);
-    assert(pindexFirst);
-
-    return CalculateNextWorkRequired(pindexLast, pindexFirst->GetBlockTime(), params);
-}
-
+       return CalculateNextWorkRequired(pindexLast, pindexFirst->GetBlockTime(), params);
+    }
+
+    // Retarget using Kimoto Gravity Wave
+    else if (retarget == DIFF_KGW)
+    {
+        return KimotoGravityWell(pindexLast, params);
+    }
+
+    // Retarget using Dark Gravity Wave 3
+    else if (retarget == DIFF_DGW)
+    {
+        return DarkGravityWave(pindexLast, params);
+    }
+
+    return DarkGravityWave(pindexLast, params);
+}
+
+// for DIFF_BTC only!
 unsigned int CalculateNextWorkRequired(const CBlockIndex* pindexLast, int64_t nFirstBlockTime, const Consensus::Params& params)
 {
     if (params.fPowNoRetargeting)
@@ -276,25 +235,8 @@
     LogPrintf("params.nPowTargetTimespan = %d    nActualTimespan = %d\n", params.nPowTargetTimespan, nActualTimespan);
     LogPrintf("Before: %08x  %s\n", pindexLast->nBits, bnOld.ToString());
     LogPrintf("After:  %08x  %s\n", bnNew.GetCompact(), bnNew.ToString());
->>>>>>> 86755bc8
-
-        return bnNew.GetCompact();
-
-    }
-
-    // Retarget using Kimoto Gravity Wave
-    else if (retarget == DIFF_KGW)
-    {
-        return KimotoGravityWell(pindexLast);
-    }
-
-    // Retarget using Dark Gravity Wave 3
-    else if (retarget == DIFF_DGW)
-    {
-        return DarkGravityWave(pindexLast);
-    }
-
-    return DarkGravityWave(pindexLast);
+
+    return bnNew.GetCompact();
 }
 
 bool CheckProofOfWork(uint256 hash, unsigned int nBits, const Consensus::Params& params)
